--- conflicted
+++ resolved
@@ -15,7 +15,6 @@
    limitations under the License.
 -->
 <project>
-<<<<<<< HEAD
   <modelVersion>4.0.0</modelVersion>
   <groupId>us.joshuatreesoftware</groupId>
   <artifactId>fortress</artifactId>
@@ -37,6 +36,11 @@
     <url>http://www.openldap.org/software/repo/openldap-fortress-core.git</url>
     <connection>git://git.openldap.org/openldap-fortress-core.git</connection>
   </scm>
+
+  <issueManagement>
+    <system>Fortress Core JIRA</system>
+    <url>https://fortress.atlassian.net/browse/FC/</url>
+  </issueManagement>
 
   <developers>
     <developer>
@@ -219,215 +223,4 @@
 
     </plugins>
   </build>
-=======
-    <modelVersion>4.0.0</modelVersion>
-    <groupId>us.joshuatreesoftware</groupId>
-    <artifactId>fortress</artifactId>
-    <packaging>jar</packaging>
-    <name>Fortress Core</name>
-    <version>1.0-RC27</version>
-    <description>Fortress is a standards-based Identity and Access Management SDK.</description>
-    <url>http://jts.us</url>
-
-    <licenses>
-        <license>
-            <name>BSD</name>
-            <url>http://jts.us/License</url>
-            <distribution>repo</distribution>
-        </license>
-    </licenses>
-
-    <scm>
-        <url>http://www.openldap.org/software/repo/openldap-fortress-core.git</url>
-        <connection>git://git.openldap.org/openldap-fortress-core.git</connection>
-    </scm>
-
-    <issueManagement>
-        <system>Fortress Core JIRA</system>
-        <url>https://fortress.atlassian.net/browse/FC/</url>
-    </issueManagement>
-
-    <developers>
-        <developer>
-            <id>smckinney</id>
-            <name>Shawn McKinney</name>
-            <email>shawn.mckinney@jts.us</email>
-        </developer>
-    </developers>
-
-    <dependencies>
-        <dependency>
-            <groupId>commons-lang</groupId>
-            <artifactId>commons-lang</artifactId>
-            <version>2.4</version>
-        </dependency>
-
-        <dependency>
-            <groupId>commons-configuration</groupId>
-            <artifactId>commons-configuration</artifactId>
-            <version>1.6</version>
-        </dependency>
-
-        <dependency>
-            <groupId>commons-collections</groupId>
-            <artifactId>commons-collections</artifactId>
-            <version>3.2.1</version>
-        </dependency>
-
-        <dependency>
-            <groupId>commons-pool</groupId>
-            <artifactId>commons-pool</artifactId>
-            <version>1.5.2</version>
-        </dependency>
-
-        <dependency>
-            <groupId>commons-io</groupId>
-            <artifactId>commons-io</artifactId>
-            <version>2.4</version>
-        </dependency>
-
-        <dependency>
-            <groupId>commons-httpclient</groupId>
-            <artifactId>commons-httpclient</artifactId>
-            <version>3.1</version>
-        </dependency>
-
-        <dependency>
-            <groupId>com.unboundid</groupId>
-            <artifactId>unboundid-ldapsdk</artifactId>
-            <version>2.3.3</version>
-        </dependency>
-
-        <!-- Logging dependencies -->
-
-        <dependency>
-            <groupId>org.slf4j</groupId>
-            <artifactId>slf4j-api</artifactId>
-            <version>1.7.5</version>
-        </dependency>
-
-        <dependency>
-            <groupId>org.slf4j</groupId>
-            <artifactId>slf4j-log4j12</artifactId>
-            <version>1.7.5</version>
-        </dependency>
-
-        <dependency>
-            <groupId>log4j</groupId>
-            <artifactId>log4j</artifactId>
-            <version>1.2.17</version>
-        </dependency>
-
-        <dependency>
-            <groupId>org.jasypt</groupId>
-            <artifactId>jasypt</artifactId>
-            <version>1.8</version>
-        </dependency>
-
-        <dependency>
-            <groupId>org.jgrapht</groupId>
-            <artifactId>jgrapht-jdk1.5</artifactId>
-            <version>0.7.3</version>
-        </dependency>
-
-        <dependency>
-            <groupId>net.sf.ehcache</groupId>
-            <artifactId>ehcache-core</artifactId>
-            <version>2.6.5</version>
-        </dependency>
-
-        <dependency>
-            <groupId>org.apache.ant</groupId>
-            <artifactId>ant</artifactId>
-            <version>1.9.1</version>
-        </dependency>
-
-        <dependency>
-            <groupId>org.apache.cxf</groupId>
-            <artifactId>cxf-common-utilities</artifactId>
-            <version>2.5.10</version>
-        </dependency>
-
-        <dependency>
-            <groupId>javax.ws.rs</groupId>
-            <artifactId>jsr311-api</artifactId>
-            <version>1.1-ea</version>
-        </dependency>
-
-        <!-- Test dependencies -->
-        <dependency>
-            <groupId>junit</groupId>
-            <artifactId>junit</artifactId>
-            <version>4.11</version>
-        </dependency>
-
-        <!--dependency>
-          <groupId>org.apache.directory.api</groupId>
-          <artifactId>api-all</artifactId>
-          <version>1.0.0-M17</version>
-          <type>jar</type>
-          <scope>compile</scope>
-        </dependency-->
-
-        <dependency>
-            <groupId>org.apache.directory.server</groupId>
-            <artifactId>apacheds-all</artifactId>
-            <version>2.0.0-M12</version>
-            <type>jar</type>
-            <scope>compile</scope>
-        </dependency>
-    </dependencies>
-
-    <build>
-        <pluginManagement>
-            <plugins>
-                <plugin>
-                    <groupId>org.apache.maven.plugins</groupId>
-                    <artifactId>maven-compiler-plugin</artifactId>
-                    <version>2.5.1</version>
-                    <configuration>
-                        <source>1.7</source>
-                        <target>1.7</target>
-                        <optimize>true</optimize>
-                        <showDeprecations>true</showDeprecations>
-                        <encoding>ISO-8859-1</encoding>
-                    </configuration>
-                </plugin>
-            </plugins>
-        </pluginManagement>
-
-        <resources>
-            <resource>
-                <directory>config</directory>
-            </resource>
-        </resources>
-
-        <plugins>
-            <plugin>
-                <artifactId>maven-resources-plugin</artifactId>
-                <version>2.6</version>
-                <executions>
-                    <execution>
-                        <id>copy-resources</id>
-                        <!-- here the phase you need -->
-                        <phase>validate</phase>
-                        <goals>
-                            <goal>copy-resources</goal>
-                        </goals>
-                        <configuration>
-                            <outputDirectory>${basedir}/target/config</outputDirectory>
-                            <resources>
-                                <resource>
-                                    <directory>config</directory>
-                                    <filtering>true</filtering>
-                                </resource>
-                            </resources>
-                        </configuration>
-                    </execution>
-                </executions>
-            </plugin>
-
-        </plugins>
-    </build>
->>>>>>> cedb68fa
 </project>