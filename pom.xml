--- conflicted
+++ resolved
@@ -518,6 +518,7 @@
               <exclude>**/CmdLineParser.java</exclude>
               <!-- LICENSE_EXCLUDES -->
               <exclude>**/lib/LICENSE*</exclude>
+              <exclude>**/LICENSE.cmdLineParser.txt</exclude>
               <!-- Exclude logs -->
               <exclude>**/.log/**</exclude>
             </excludes>
@@ -921,56 +922,5 @@
       </build>
     </profile>
 
-<!--
-    <profile>
-      <id>stable-tests</id>
-      <properties>
-        <testcase.groups>org.apache.directory.fortress.core.DefaultTestCase</testcase.groups>
-      </properties>
-    </profile>
-
-    <profile>
-      <id>unstable-tests</id>
-      <properties>
-        <testcase.groups>org.apache.directory.fortress.core.UnstableTestCase</testcase.groups>
-      </properties>
-    </profile>
-<<<<<<< HEAD
-=======
--->
-
-    <profile>
-      <id>apache-release</id>
-      <build>
-        <plugins>
-          <plugin>
-            <artifactId>maven-assembly-plugin</artifactId>
-            <executions>
-              <execution>
-                <id>source-release-assembly</id>
-                <configuration>
-                  <!-- we have a dedicated distribution module -->
-                  <skipAssembly>true</skipAssembly>
-                </configuration>
-              </execution>
-            </executions>
-          </plugin>
-
-          <plugin>
-            <groupId>org.apache.rat</groupId>
-            <artifactId>apache-rat-plugin</artifactId>
-            <executions>
-              <execution>
-                <phase>verify</phase>
-                <goals>
-                  <goal>check</goal>
-                </goals>
-              </execution>
-            </executions>
-          </plugin>
-        </plugins>
-      </build>
-    </profile>
->>>>>>> 579ebfc7
   </profiles>
 </project>