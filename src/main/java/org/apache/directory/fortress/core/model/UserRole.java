/*
 *   Licensed to the Apache Software Foundation (ASF) under one
 *   or more contributor license agreements.  See the NOTICE file
 *   distributed with this work for additional information
 *   regarding copyright ownership.  The ASF licenses this file
 *   to you under the Apache License, Version 2.0 (the
 *   "License"); you may not use this file except in compliance
 *   with the License.  You may obtain a copy of the License at
 *
 *     http://www.apache.org/licenses/LICENSE-2.0
 *
 *   Unless required by applicable law or agreed to in writing,
 *   software distributed under the License is distributed on an
 *   "AS IS" BASIS, WITHOUT WARRANTIES OR CONDITIONS OF ANY
 *   KIND, either express or implied.  See the License for the
 *   specific language governing permissions and limitations
 *   under the License.
 *
 */
package org.apache.directory.fortress.core.model;


import java.io.Serializable;
import java.util.ArrayList;
import java.util.List;
import java.util.Set;

import javax.xml.bind.annotation.XmlAccessType;
import javax.xml.bind.annotation.XmlAccessorType;
import javax.xml.bind.annotation.XmlElement;
import javax.xml.bind.annotation.XmlRootElement;
import javax.xml.bind.annotation.XmlSeeAlso;
import javax.xml.bind.annotation.XmlType;

import org.apache.commons.lang.StringUtils;
import org.apache.directory.fortress.core.util.Config;


/**
 * The Fortress UserRole entity is used to store an RBAC User to Role assignment along with its temporal constraint
 * values.
 * The contents of the UserRole entity will be stored on the User entity in the 'ftRA' (Role name) and 'ftRC'
 * (Temporal Constraints) attributes on the 'ftUserAttrs' object class.
 * The UserRole entity carries elements of {@link Constraint}.  Any attributes of
 * Constraint not set within this entity
 * will use same attribute from the {@link org.apache.directory.fortress.core.model.Role} entity.  Thus the UserRole can override
 * Constraint attributes from it's corresponding Role if required by caller.
 * <p>
 * <h4>UserRole Schema</h4>
 * ftUserAttrs is used to store RBAC and ARBAC Role role assignments and other security attributes on User entity.
 * <pre>
 * ------------------------------------------
 * Fortress User Attributes Auxiliary Object Class
 * objectclass ( 1.3.6.1.4.1.38088.3.1
 *  NAME 'ftUserAttrs'
 *  DESC 'Fortress User Attribute AUX Object Class'
 *  AUXILIARY
 *  MUST (
 *      ftId
 *  )
 *  MAY (
 *      ftRC $
 *      ftRA $
 *      ftARC $
 *      ftARA $
 *      ftCstr $
 *      ftSystem
 *  )
 * )
 * ------------------------------------------
 * </pre>
 *
 * @author <a href="mailto:dev@directory.apache.org">Apache Directory Project</a>
 */
@XmlRootElement( name = "fortUserRole" )
@XmlAccessorType( XmlAccessType.FIELD )
<<<<<<< HEAD
@XmlType( name = "userRole", propOrder = {"name", "userId", "parents", "beginDate", "beginLockDate", "beginTime",
    "dayMask", "endDate", "endLockDate", "endTime", "timeout", "roleConstraints"} )
=======
@XmlType( name = "userRole", propOrder = {"name", "userId", "isGroupRole", "parents", "beginDate", "beginLockDate",
        "beginTime", "dayMask", "endDate", "endLockDate", "endTime", "timeout"} )
>>>>>>> cb34ef22
@XmlSeeAlso( {UserAdminRole.class} )
public class UserRole extends FortEntity implements Serializable, Constraint
{
    private static final long serialVersionUID = 1L;
    
    protected String userId;
    protected String name;
    protected boolean isGroupRole;
    private Integer timeout;
    private String beginTime;
    private String endTime;
    private String beginDate;
    private String endDate;
    private String beginLockDate;
    private String endLockDate;
    private String dayMask;
    @XmlElement( nillable = true )
    private Set<String> parents;
    @XmlElement( nillable = true )
    private List<RoleConstraint> roleConstraints;

    /**
     * Default constructor is used by internal Fortress classes.
     */
    public UserRole()
    {
    }


    /**
     * Construct a UserRole entity given the required attributes 'userId' and 'role' name.
     *
     * @param userId maps to the 'uid' attribute on the 'inetOrgPerson' object class.
     * @param role   maps to the 'ftRA' attribute on the 'ftUserAttrs' object class.
     */
    public UserRole( String userId, String role )
    {
        this.userId = userId;
        name = role;
        isGroupRole = false;
    }

    /**
     * Construct a UserRole entity given the required attributes 'userId' and 'role' name.
     *
     * @param userId maps to the 'uid' attribute on the 'inetOrgPerson' object class.
     * @param name role name, maps to the 'ftRA' attribute on the 'ftUserAttrs' object class.
     * @param isGroupRole defines if value contained in userId is group name rather than user's uid
     */
    public UserRole(String userId, String name, boolean isGroupRole) {
        this.userId = userId;
        this.name = name;
        this.isGroupRole = isGroupRole;
    }

    /**
     * Construct an RBAC Role with required attribute 'userId' and optional temporal constraint.
     *
     * @param userId maps to the 'uid' attribute on the 'inetOrgPerson' object class.
     * @param con    maps to 'ftRC' attribute in 'ftUserAttrs' object class.
     */
    public UserRole( String userId, Constraint con )
    {
        this.userId = userId;
        isGroupRole = false;
        ConstraintUtil.copy( con, this );
    }


    /**
     * Construct a UserRole entity given the required attribute role' name.
     *
     * @param role maps to the 'ftRA' attribute on the 'ftUserAttrs' object class.
     */
    public UserRole( String role )
    {
        name = role;
    }

    /**
     * This method loads UserRole entity temporal constraint instance variables with data that was retrieved from the
     * 'ftRC' attribute on the 'ftUserAttrs' object class.  This is the raw format that Fortress uses to condense the
     * temporal data into
     * a compact String for efficient storage and retrieval and is not intended to be called by external programs.
     *
     * @param szRawData contains a raw formatted String that maps to 'ftRC' attribute on 'ftUserAttrs' object class
     * @param contextId contains the tenant id.
     * @param parentUtil provides method to getParents.
     */
    public void load( String szRawData, String contextId, ParentUtil parentUtil )
    {
        if ( ( szRawData != null ) && ( szRawData.length() > 0 ) )
        {
            String[] tokens = StringUtils.splitPreserveAllTokens( szRawData, Config.getInstance().getDelimiter() );
            
            //newer style constaint type
            if(tokens[1].equals(RoleConstraint.RC_TYPE_NAME)){
            	RoleConstraint rc = new RoleConstraint(tokens[4], RoleConstraintType.valueOf(tokens[2]), tokens[3]);            	            	            	
            	this.getRoleConstraints().add(rc);
            }
            else{
	            for ( int i = 0; i < tokens.length; i++ )
	            {
	                if ( StringUtils.isNotEmpty( tokens[i] ) )
	                {
	                    switch ( i )
	                    {
	                        case 0:
	                            name = tokens[i];
	                            parents = parentUtil.getParentsCB( name.toUpperCase(), contextId );
	                            break;
	
	                        case 1:
	                            timeout = Integer.parseInt( tokens[i] );
	                            break;
	
	                        case 2:
	                            beginTime = tokens[i];
	                            break;
	
	                        case 3:
	                            endTime = tokens[i];
	                            break;
	
	                        case 4:
	                            beginDate = tokens[i];
	                            break;
	
	                        case 5:
	                            endDate = tokens[i];
	                            break;
	
	                        case 6:
	                            beginLockDate = tokens[i];
	                            break;
	
	                        case 7:
	                            endLockDate = tokens[i];
	                            break;
	
	                        case 8:
	                            dayMask = tokens[i];
	                            break;
	                    }
	                }
	            }
            }
        }
    }


    /**
     * Required on DAO classes convert Temporal attributes stored on entity to raw data object format needed for ldap
     * .  For internal use only.
     *
     * @return String that maps to 'ftRA' attribute on the 'ftUserAttrs' object class.
     */
    @Override
    public String getRawData()
    {
    	String delimeter = Config.getInstance().getDelimiter();
        StringBuilder sb = new StringBuilder();

        sb.append( name );
        sb.append( delimeter );
        sb.append( timeout );
        sb.append( delimeter );

        if ( beginTime != null )
        {
            sb.append( beginTime );
        }

        sb.append( delimeter );

        if ( endTime != null )
        {
            sb.append( endTime );
        }

        sb.append( delimeter );

        if ( beginDate != null )
        {
            sb.append( beginDate );
        }

        sb.append( delimeter );

        if ( endDate != null )
        {
            sb.append( endDate );
        }

        sb.append( delimeter );

        if ( beginLockDate != null )
        {
            sb.append( beginLockDate );
        }

        sb.append( delimeter );

        if ( endLockDate != null )
        {
            sb.append( endLockDate );
        }

        sb.append( delimeter );

        if ( dayMask != null )
        {
            sb.append( dayMask );
        }

        return sb.toString();
    }


    /**
     * Return the userId that is associated with UserRole.  UserId is required attribute and must be set on all
     * UserRole assignment operations.
     *
     * @return attribute maps to 'uid' in 'inetOrgPerson' object class.
     */
    public String getUserId()
    {
        return userId;
    }


    /**
     * Set the userId that is associated with UserRole.  UserId is required attribute and must be set on all UserRole
     * assignment operations.
     *
     * @param userId maps to 'uid' in 'inetOrgPerson' object class.
     */
    public void setUserId( String userId )
    {
        this.userId = userId;
    }


    /**
     * Get the Role name required attribute of the UserRole object
     *
     * @param name maps to 'ftRC' and 'ftRA' attributes on 'ftUserAttrs' object class.
     */
    @Override
    public void setName( String name )
    {
        this.name = name;
    }


    /**
     * Set the Role name required attribute of the UserRole object
     *
     * @return attribute maps to 'ftRC' and 'ftRA' attributes on 'ftUserAttrs' object class.
     */
    @Override
    public String getName()
    {
        return name;
    }


    /**
     * temporal boolean flag is used by internal Fortress components.
     *
     * @return boolean indicating if temporal constraints are placed on UserRole.
     */
    @Override
    public boolean isTemporalSet()
    {
        return ( beginTime != null || endTime != null || beginDate != null || endDate != null || beginLockDate !=
            null || endLockDate != null || dayMask != null );
    }


    /**
     * Set the integer timeout that contains max time (in seconds) that entity may remain inactive.
     * This attribute is optional but if set will be validated for reasonableness.
     *
     * @param timeout maps to 'ftRC', attribute on 'ftUserAttrs' object class.
     */
    @Override
    public void setTimeout( Integer timeout )
    {
        this.timeout = timeout;
    }


    /**
     * Set the begin time of day entity is allowed to be activated in system.  The format is military time - HHMM,
     * i.e. 0800 (8:00 am) or 1700 (5:00 p.m.).
     * This attribute is optional but if set will be validated for reasonableness.
     *
     * @param beginTime maps to 'ftRC', attribute on 'ftUserAttrs' object class.
     */
    @Override
    public void setBeginTime( String beginTime )
    {
        this.beginTime = beginTime;
    }


    /**
     * Set the end time of day entity is allowed to be activated in system.  The format is military time - HHMM,
     * i.e. 0000 (12:00 am) or 2359 (11:59 p.m.).
     * This attribute is optional but if set will be validated for reasonableness.
     *
     * @param endTime maps to 'ftRC', attribute on 'ftUserAttrs' object class.
     */
    @Override
    public void setEndTime( String endTime )
    {
        this.endTime = endTime;
    }


    /**
     * Set the beginDate when entity is allowed to be activated in system.  The format is - YYYYMMDD,
     * i.e. 20100101 (January 1, 2001).
     * This attribute is optional but if set will be validated for reasonableness.
     *
     * @param beginDate maps to 'ftRC', attribute on 'ftUserAttrs' object class.
     */
    @Override
    public void setBeginDate( String beginDate )
    {
        this.beginDate = beginDate;
    }


    /**
     * Set the end date when entity is not allowed to be activated in system.  The format is - YYYYMMDD,
     * i.e. 20100101 (January 1. 2010).
     * This attribute is optional but if set will be validated for reasonableness.
     *
     * @param endDate maps to 'ftRC', attribute on 'ftUserAttrs' object class.
     */
    @Override
    public void setEndDate( String endDate )
    {
        this.endDate = endDate;
    }


    /**
     * Set the daymask that specifies what days of week entity is allowed to be activated in system.  The format is
     * 1234567, i.e. 23456 (Monday, Tuesday, Wednesday, Thursday, Friday).
     * This attribute is optional but if set will be validated for reasonableness.
     *
     * @param dayMask maps to 'ftRC', attribute on 'ftUserAttrs' object class.
     */
    @Override
    public void setDayMask( String dayMask )
    {
        this.dayMask = dayMask;
    }


    /**
     * Set the begin lock date when entity is temporarily not allowed to be activated in system.  The format is -
     * YYYYMMDD, 20100101 (January 1. 2010).
     * This attribute is optional but if set will be validated for reasonableness.
     *
     * @param beginLockDate maps to 'ftRC', attribute on 'ftUserAttrs' object class.
     */
    @Override
    public void setBeginLockDate( String beginLockDate )
    {
        this.beginLockDate = beginLockDate;
    }


    /**
     * Set the end lock date when entity is allowed to be activated in system once again.  The format is - YYYYMMDD,
     * i.e. 20100101 (January 1. 2010).
     * This attribute is optional but if set will be validated for reasonableness.
     *
     * @param endLockDate maps to 'ftRC', attribute on 'ftUserAttrs' object class.
     */
    @Override
    public void setEndLockDate( String endLockDate )
    {
        this.endLockDate = endLockDate;
    }


    /**
     * Return the integer timeout that contains total time (in seconds) that entity may remain inactive.
     * This attribute is optional but if set will be validated for reasonableness.
     *
     * @return int that maps to 'ftRC', attribute on 'ftUserAttrs' object class.
     */
    @Override
    public Integer getTimeout()
    {
        return timeout;
    }


    /**
     * Contains the begin time of day entity is allowed to be activated in system.  The format is military time -
     * HHMM, i.e. 0800 (8:00 am) or 1700 (5:00 p.m.).
     * This attribute is optional but if set will be validated for reasonableness.
     *
     * @return String that maps to 'ftRC', attribute on 'ftUserAttrs' object class.
     */
    @Override
    public String getBeginTime()
    {
        return beginTime;
    }


    /**
     * Contains the end time of day entity is allowed to be activated in system.  The format is military time - HHMM,
     * i.e. 0000 (12:00 am) or 2359 (11:59 p.m.).
     * This attribute is optional but if set will be validated for reasonableness.
     *
     * @return String that maps to 'ftRC', attribute on 'ftUserAttrs' object class.
     */
    @Override
    public String getEndTime()
    {
        return endTime;
    }


    /**
     * Contains the begin date when entity is allowed to be activated in system.  The format is - YYYYMMDD,
     * i.e. 20100101 (January 1. 2010).
     * This attribute is optional but if set will be validated for reasonableness.
     *
     * @return String that maps to 'ftRC', attribute on 'ftUserAttrs' object class.
     */
    @Override
    public String getBeginDate()
    {
        return beginDate;
    }


    /**
     * Contains the end date when entity is allowed to be activated in system.  The format is - YYYYMMDD,
     * i.e. 20101231 (December 31, 2011).
     * This attribute is optional but if set will be validated for reasonableness.
     *
     * @return String that maps to 'ftRC', attribute on 'ftUserAttrs' object class.
     */
    @Override
    public String getEndDate()
    {
        return endDate;
    }


    /**
     * Contains the begin lock date when entity is temporarily not allowed to activated in system.  The format is -
     * YYYYMMDD, i.e. 20100101 (January 1. 2010).
     * This attribute is optional but if set will be validated for reasonableness.
     *
     * @return String that maps to 'ftRC', attribute on 'ftUserAttrs' object class.
     */
    @Override
    public String getBeginLockDate()
    {
        return beginLockDate;
    }


    /**
     * Contains the end lock date when entity is allowed to be activated in system once again.  The format is -
     * YYYYMMDD, i.e. 20100101 (January 1. 2010).
     * This attribute is optional but if set will be validated for reasonableness.
     *
     * @return String that maps to 'ftRC', attribute on 'ftUserAttrs' object class.
     */
    @Override
    public String getEndLockDate()
    {
        return endLockDate;
    }


    /**
     * Get the daymask that indicates what days of week entity is allowed to be activated in system.  The format is 1234567, i.e. 23456 (Monday, Tuesday, Wednesday, Thursday, Friday).
     * This attribute is optional but if set will be validated for reasonableness.
     *
     * @return String that maps to 'ftRC', attribute on 'ftUserAttrs' object class.
     */
    @Override
    public String getDayMask()
    {
        return dayMask;
    }


    /**
     * Get the names of roles that are parents (direct ascendants) of this role.
     *
     * @return Set of parent role names assigned to this role.
     */
    public Set<String> getParents()
    {
        return parents;
    }


    /**
     * Set the names of roles names that are parents (direct ascendants) of this role.
     *
     * @param parents contains the Set of parent role names assigned to this role.
     */
    public void setParents( Set<String> parents )
    {
        this.parents = parents;
    }

    /**
     * Returns 'true' if value in userId refers to group name
     * @return if userId contains group name
     */
    public boolean isGroupRole() {
        return isGroupRole;
    }

    /**
     * Set to 'true' if userId contains group name
     * @param groupRole specifies if value in userId contains group name
     */
    public void setGroupRole(boolean groupRole) {
        isGroupRole = groupRole;
    }

    /**
     * Matches the userId and role name from two UserRole entities.
     *
     * @param thatObj contains a UserRole entity.
     * @return boolean indicating both objects contain matching userId and Role names.
     */
    public boolean equals( Object thatObj )
    {
        if ( this == thatObj )
        {
            return true;
        }

        if ( name == null )
        {
            return false;
        }

        if ( !( thatObj instanceof UserRole ) )
        {
            return false;
        }

        UserRole thatRole = ( UserRole ) thatObj;

        if ( thatRole.getName() == null )
        {
            return false;
        }

        return ( thatRole.getName().equalsIgnoreCase( name ) );
    }

    @Override
    public int hashCode()
    {
        int result = userId != null ? userId.hashCode() : 0;
        result = 31 * result + ( name != null ? name.hashCode() : 0 );
        result = 31 * result + ( timeout != null ? timeout.hashCode() : 0 );
        result = 31 * result + ( beginTime != null ? beginTime.hashCode() : 0 );
        result = 31 * result + ( endTime != null ? endTime.hashCode() : 0 );
        result = 31 * result + ( beginDate != null ? beginDate.hashCode() : 0 );
        result = 31 * result + ( endDate != null ? endDate.hashCode() : 0 );
        result = 31 * result + ( beginLockDate != null ? beginLockDate.hashCode() : 0 );
        result = 31 * result + ( endLockDate != null ? endLockDate.hashCode() : 0 );
        result = 31 * result + ( dayMask != null ? dayMask.hashCode() : 0 );
        result = 31 * result + ( parents != null ? parents.hashCode() : 0 );
        return result;
    }

    /**
     * Used to retrieve UserRole Role name attribute.  The Fortress UserRole name maps to 'ftRA' attribute on
     * 'ftUserAttrs' object class.
     */
    @Override
    public String toString()
    {
        return name;
    }


	public List<RoleConstraint> getRoleConstraints() {
		if(roleConstraints == null){
			roleConstraints = new ArrayList<RoleConstraint>();
		}
		return roleConstraints;
	}


	public void setRoleConstraints(List<RoleConstraint> roleConstraints) {
		this.roleConstraints = roleConstraints;
	}
}<|MERGE_RESOLUTION|>--- conflicted
+++ resolved
@@ -74,13 +74,8 @@
  */
 @XmlRootElement( name = "fortUserRole" )
 @XmlAccessorType( XmlAccessType.FIELD )
-<<<<<<< HEAD
-@XmlType( name = "userRole", propOrder = {"name", "userId", "parents", "beginDate", "beginLockDate", "beginTime",
-    "dayMask", "endDate", "endLockDate", "endTime", "timeout", "roleConstraints"} )
-=======
 @XmlType( name = "userRole", propOrder = {"name", "userId", "isGroupRole", "parents", "beginDate", "beginLockDate",
-        "beginTime", "dayMask", "endDate", "endLockDate", "endTime", "timeout"} )
->>>>>>> cb34ef22
+        "beginTime", "dayMask", "endDate", "endLockDate", "endTime", "timeout", "roleConstraints"} )
 @XmlSeeAlso( {UserAdminRole.class} )
 public class UserRole extends FortEntity implements Serializable, Constraint
 {
