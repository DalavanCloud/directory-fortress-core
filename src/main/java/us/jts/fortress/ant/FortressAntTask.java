/*
 * Copyright (c) 2009-2013, JoshuaTree. All Rights Reserved.
 */

package us.jts.fortress.ant;


import java.util.ArrayList;
import java.util.List;
import java.util.Properties;
import java.util.StringTokenizer;

import org.apache.log4j.Logger;
import org.apache.tools.ant.BuildException;
import org.apache.tools.ant.Task;
import org.apache.tools.ant.input.InputHandler;
import org.apache.tools.ant.input.InputRequest;

import us.jts.fortress.AdminMgr;
import us.jts.fortress.AdminMgrFactory;
import us.jts.fortress.DelAdminMgr;
import us.jts.fortress.DelAdminMgrFactory;
import us.jts.fortress.GlobalErrIds;
import us.jts.fortress.GlobalIds;
import us.jts.fortress.PwPolicyMgr;
import us.jts.fortress.PwPolicyMgrFactory;
import us.jts.fortress.SecurityException;
import us.jts.fortress.cfg.ConfigMgr;
import us.jts.fortress.cfg.ConfigMgrFactory;
import us.jts.fortress.ldap.container.OrganizationalUnit;
import us.jts.fortress.ldap.container.OrganizationalUnitP;
import us.jts.fortress.ldap.suffix.Suffix;
import us.jts.fortress.ldap.suffix.SuffixP;
import us.jts.fortress.rbac.AdminRole;
import us.jts.fortress.rbac.Context;
import us.jts.fortress.rbac.OrgUnit;
import us.jts.fortress.rbac.OrgUnitAnt;
import us.jts.fortress.rbac.PermGrant;
import us.jts.fortress.rbac.PermObj;
import us.jts.fortress.rbac.Permission;
import us.jts.fortress.rbac.PwPolicy;
import us.jts.fortress.rbac.Relationship;
import us.jts.fortress.rbac.Role;
import us.jts.fortress.rbac.SDSet;
import us.jts.fortress.rbac.User;
import us.jts.fortress.rbac.UserAdminRole;
import us.jts.fortress.rbac.UserRole;
<<<<<<< HEAD
=======
import org.apache.tools.ant.BuildException;
import org.apache.tools.ant.Task;
import org.apache.tools.ant.input.InputHandler;
import org.apache.tools.ant.input.InputRequest;
import org.apache.log4j.Logger;
import us.jts.fortress.util.attr.VUtil;
>>>>>>> 1c6c5d61


/**
 * This class implements Apache Ant custom task and is used to drive the Fortress Administrative APIs using XML files.  The
 * methods in this class are not intended to be callable by outside programs.  The following APIs are supported:
 * <p/>
 * <ol>
 * <li>{@link us.jts.fortress.AdminMgr}</li>
 * <li>{@link us.jts.fortress.DelAdminMgr}</li>
 * <li>{@link us.jts.fortress.PwPolicyMgr}</li>
 * <li>{@link ConfigMgr}</li>
 * </ol>
 * <p/>
 * using the custom Ant task that is implemented in this class.  The format of the XML is flat and consists of entity names
 * along with their attributes.
 * <h3>
 * This class will process xml formatted requests with the following tags:
 * </h3>
 * <pre>
 * {@code
 * <target name="all">
 *     <FortressAdmin>
 *          <adduser> ...</adduser>
 *          <deluser> ...</deluser>
 *          <adduserrole> ...</adduserrole>
 *          <deluserrole> ...</deluserrole>
 *          <addrole> ...</addrole>*
 *          <delrole> ...</delrole>
 *          <addroleinheritance>...</addroleinheritance>
 *          <delroleinheritance>...</delroleinheritance>
 *          <addsdset>STATIC or DYNAMIC</addsdset>
 *          <delsdset>STATIC or DYNAMIC</delsdset>
 *          <delpwpolicy> ...</delpwpolicy>
 *          <addpwpolicy> ...</addpwpolicy>
 *          <addpermobj> RBAC or ARBAC permission objects</addpermobj>
 *          <delpermobj> RBAC or ARBAC permission objects</delpermobj>
 *          <addpermop> RBAC or ARBAC permission operations</addpermop>
 *          <delpermop> RBAC or ARBAC permission operations</delpermop>
 *          <addpermgrant> RBAC or ARBAC permission grants </addpermgrant>
 *          <delpermgrant> RBAC or ARBAC permission revokes </delpermgrant>
 *          <addorgunit> User OUs or Perm OUs </addorgunit>
 *          <delorgunit> User OUs or Perm OUs </delorgunit>
 *          <adduserorgunitinheritance> ...</adduserorgunitinheritance>
 *          <deluserorgunitinheritance> ...</deluserorgunitinheritance>
 *          <addpermorgunitinheritance> ...</addpermorgunitinheritance>
 *          <delpermorgunitinheritance> ...</delpermorgunitinheritance>
 *          <adduser> ... </adduser>
 *          <deluser> ...</deluser>
 *          <addadminrole>  ... </addadminrole>
 *          <deladminrole>  ... </deladminrole>
 *          <addadminroleinheritance>...</addadminroleinheritance>
 *          <deladminroleinheritance>...</deladminroleinheritance>
 *          <adduseradminrole> ... </adduseradminrole>
 *          <deluseradminrole>  ... </deluseradminrole>
 *      </FortressAdmin>
 * </target>
 * }
 * </pre>
 * <h3>Order of Precedence</h3>
 * The order of operations in the XML does not effect the order or precedence which has been "hard-wired" by the
 * processing order within this class.
 * <ol>
 * <li>Delete User Role Assignments {@link us.jts.fortress.AdminMgr#deassignUser(us.jts.fortress.rbac.UserRole)}</li>
 * <li>Delete User AdminRole Assignments {@link us.jts.fortress.DelAdminMgr#deassignUser(us.jts.fortress.rbac.UserAdminRole)}</li>
 * <li>Revoke Permission Assignments Delete{@link us.jts.fortress.AdminMgr#revokePermission(us.jts.fortress.rbac.Permission, us.jts.fortress.rbac.Role)}</li>
 * <li>Delete Users {@link us.jts.fortress.AdminMgr#disableUser(us.jts.fortress.rbac.User)}</li>
 * <li>Delete Password Policies {@link us.jts.fortress.PwPolicyMgr#delete(us.jts.fortress.rbac.PwPolicy)}</li>
 * <li>Delete Permission Operations {@link us.jts.fortress.AdminMgr#deletePermission(us.jts.fortress.rbac.Permission)}</li>
 * <li>Delete Permission Objects {@link us.jts.fortress.AdminMgr#deletePermObj(us.jts.fortress.rbac.PermObj)}</li>
 * <li>Delete SSD and DSD Sets {@link us.jts.fortress.AdminMgr#deleteDsdSet(us.jts.fortress.rbac.SDSet)} and {@link us.jts.fortress.AdminMgr#deleteSsdSet(us.jts.fortress.rbac.SDSet)}</li>
 * <li>Delete RBAC Roles Inheritances {@link us.jts.fortress.AdminMgr#deleteInheritance(us.jts.fortress.rbac.Role, us.jts.fortress.rbac.Role)}</li>
 * <li>Delete RBAC Roles {@link us.jts.fortress.AdminMgr#deleteRole(us.jts.fortress.rbac.Role)}</li>
 * <li>Delete ARBAC Role Inheritances {@link us.jts.fortress.DelAdminMgr#deleteInheritance(us.jts.fortress.rbac.AdminRole, us.jts.fortress.rbac.AdminRole)}</li>
 * <li>Delete ARBAC Roles {@link us.jts.fortress.DelAdminMgr#deleteRole(us.jts.fortress.rbac.AdminRole)}</li>
 * <li>Delete User and Perm OU Inheritances {@link us.jts.fortress.DelAdminMgr#deleteInheritance(us.jts.fortress.rbac.OrgUnit, us.jts.fortress.rbac.OrgUnit)} USER and PERM</li>
 * <li>Delete User and Perm OUs {@link us.jts.fortress.DelAdminMgr#delete(us.jts.fortress.rbac.OrgUnit)} USER and PERM</li>
 * <li>Delete Configuration Entries {@link us.jts.fortress.cfg.ConfigMgr#delete(String, java.util.Properties)}</li>
 * <li>Delete Containers {@link us.jts.fortress.ldap.container.OrganizationalUnitP#delete(us.jts.fortress.ldap.container.OrganizationalUnit)}</li>
 * <li>Delete Suffix {@link us.jts.fortress.ldap.suffix.SuffixP#delete(us.jts.fortress.ldap.suffix.Suffix)}}</li>
 * <li>Add Suffix {@link us.jts.fortress.ldap.suffix.SuffixP#add(us.jts.fortress.ldap.suffix.Suffix)}}</li>
 * <li>Add Containers {@link us.jts.fortress.ldap.container.OrganizationalUnitP#add(us.jts.fortress.ldap.container.OrganizationalUnit)}</li>
 * <li>Add Configuration Parameters {@link ConfigMgr#add(String, java.util.Properties)}</li>
 * <li>Add User and Perm OUs {@link us.jts.fortress.DelAdminMgr#add(us.jts.fortress.rbac.OrgUnit)} USER and PERM</li>
 * <li>Add User and Perm OU Inheritances {@link us.jts.fortress.DelAdminMgr#addInheritance(us.jts.fortress.rbac.OrgUnit, us.jts.fortress.rbac.OrgUnit)} USER and PERM</li>
 * <li>Add ARBAC Roles {@link us.jts.fortress.DelAdminMgr#addRole(us.jts.fortress.rbac.AdminRole)}</li>
 * <li>Add ARBAC Role Inheritances {@link us.jts.fortress.DelAdminMgr#addInheritance(us.jts.fortress.rbac.AdminRole, us.jts.fortress.rbac.AdminRole)}</li>
 * <li>Add RBAC Roles {@link us.jts.fortress.AdminMgr#addRole(us.jts.fortress.rbac.Role)}</li>
 * <li>Add RBAC Role Inheritances {@link us.jts.fortress.AdminMgr#addInheritance(us.jts.fortress.rbac.Role, us.jts.fortress.rbac.Role)}</li>
 * <li>Add DSD and SSD Sets {@link us.jts.fortress.AdminMgr#createDsdSet(us.jts.fortress.rbac.SDSet)} and {@link us.jts.fortress.AdminMgr#createSsdSet(us.jts.fortress.rbac.SDSet)}</li>
 * <li>Add Permission Objects {@link us.jts.fortress.AdminMgr#addPermObj(us.jts.fortress.rbac.PermObj)}</li>
 * <li>Add Permission Operations {@link us.jts.fortress.AdminMgr#addPermission(us.jts.fortress.rbac.Permission)}</li>
 * <li>Add Password Policies {@link us.jts.fortress.PwPolicyMgr#add(us.jts.fortress.rbac.PwPolicy)}</li>
 * <li>Add Users {@link us.jts.fortress.AdminMgr#addUser(us.jts.fortress.rbac.User)}</li>
 * <li>Grant RBAC Permissions {@link us.jts.fortress.AdminMgr#grantPermission(us.jts.fortress.rbac.Permission, us.jts.fortress.rbac.Role)}</li>
 * <li>Assign ARBAC Roles {@link us.jts.fortress.DelAdminMgr#assignUser(us.jts.fortress.rbac.UserAdminRole)}</li>
 * <li>Assign RBAC Roles {@link us.jts.fortress.AdminMgr#assignUser(us.jts.fortress.rbac.UserRole)}</li>
 * </li>
 * </ol>
 * <p/>
 *
 * @author Shawn McKinney
 */
public class FortressAntTask extends Task implements InputHandler
{
    private static final String SEMICOLON = ";";
    final private List<us.jts.fortress.ant.Addconfig> addconfig = new ArrayList<>();
    final private List<us.jts.fortress.ant.Delconfig> delconfig = new ArrayList<>();
    final private List<Adduser> addusers = new ArrayList<>();
    final private List<Deluser> delusers = new ArrayList<>();
    final private List<Adduserrole> adduserroles = new ArrayList<>();
    final private List<Deluserrole> deluserroles = new ArrayList<>();
    final private List<Addrole> addroles = new ArrayList<>();
    final private List<Delrole> delroles = new ArrayList<>();
    final private List<Addsdset> addsdsets = new ArrayList<>();
    final private List<Addroleinheritance> addroleinheritances = new ArrayList<>();
    final private List<Delroleinheritance> delroleinheritances = new ArrayList<>();
    final private List<Delsdset> delsdsets = new ArrayList<>();
    final private List<AddpermOp> addpermOps = new ArrayList<>();
    final private List<DelpermOp> delpermOps = new ArrayList<>();
    final private List<AddpermObj> addpermObjs = new ArrayList<>();
    final private List<DelpermObj> delpermObjs = new ArrayList<>();
    final private List<AddpermGrant> addpermGrants = new ArrayList<>();
    final private List<DelpermGrant> delpermGrants = new ArrayList<>();
    final private List<Addpwpolicy> addpolicies = new ArrayList<>();
    final private List<Delpwpolicy> delpolicies = new ArrayList<>();
    final private List<Addcontainer> addcontainers = new ArrayList<>();
    final private List<Delcontainer> delcontainers = new ArrayList<>();
    final private List<Addsuffix> addsuffixes = new ArrayList<>();
    final private List<Delsuffix> delsuffixes = new ArrayList<>();
    final private List<Addorgunit> addorgunits = new ArrayList<>();
    final private List<Delorgunit> delorgunits = new ArrayList<>();
    final private List<Adduserorgunitinheritance> adduserorgunitinheritances = new ArrayList<>();
    final private List<Deluserorgunitinheritance> deluserorgunitinheritances = new ArrayList<>();
    final private List<Addpermorgunitinheritance> addpermorgunitinheritances = new ArrayList<>();
    final private List<Delpermorgunitinheritance> delpermorgunitinheritances = new ArrayList<>();
    final private List<Addadminrole> addadminroles = new ArrayList<>();
    final private List<Deladminrole> deladminroles = new ArrayList<>();
    final private List<Adduseradminrole> adduseradminroles = new ArrayList<>();
    final private List<Addadminroleinheritance> addadminroleinheritances = new ArrayList<>();
    final private List<Deladminroleinheritance> deladminroleinheritances = new ArrayList<>();
    final private List<Deluseradminrole> deluseradminroles = new ArrayList<>();
    final private List<Addcontext> addcontexts = new ArrayList<>();

    private ConfigMgr cfgMgr = null;
    private AdminMgr adminMgr = null;
    private DelAdminMgr dAdminMgr = null;
    private PwPolicyMgr policyMgr = null;
    private static final String CLS_NM = FortressAntTask.class.getName();
    private static final Logger log = Logger.getLogger( CLS_NM );
    private Context context;


    /**
     * Load the entity with data.
     *
     * @param addcontext contains the ant initialized data entities to be handed off for further processing.
     */
    public void addAddcontext( Addcontext addcontext )
    {
        this.addcontexts.add( addcontext );
    }


    public void setContext( Context context )
    {
        System.out.println( CLS_NM + ".setContext name: " + context.getName() );
        this.context = context;
        try
        {
            adminMgr = us.jts.fortress.AdminMgrFactory.createInstance( context.getName() );
            dAdminMgr = DelAdminMgrFactory.createInstance( context.getName() );
            policyMgr = PwPolicyMgrFactory.createInstance( context.getName() );
        }
        catch ( SecurityException se )
        {
            log.warn( CLS_NM + " FortressAntTask setContext caught SecurityException=" + se );
        }
    }


    /**
     * Default constructor initializes he Manager APIs.
     */
    public FortressAntTask()
    {
        try
        {
            cfgMgr = ConfigMgrFactory.createInstance();
            adminMgr = AdminMgrFactory.createInstance( GlobalIds.HOME );
            dAdminMgr = DelAdminMgrFactory.createInstance( GlobalIds.HOME );
            policyMgr = PwPolicyMgrFactory.createInstance( GlobalIds.HOME );
        }
        catch ( SecurityException se )
        {
            log.warn( CLS_NM + " FortressAntTask constructor caught SecurityException=" + se );
        }
    }


    /**
     * Used by Apache Ant to load data from xml into entities.
     *
     * @param request
     *
     */
    public void handleInput( InputRequest request )
    {
        log.info( CLS_NM + ".handleInput request=" + request );
    }


    /**
     * Load the entity with data.
     *
     * @param addcfg contains the ant initialized data entities to be handed off for further processing.
     */
    public void addAddconfig( Addconfig addcfg )
    {
        this.addconfig.add( addcfg );
    }


    /**
     * Load the entity with data.
     *
     * @param delcfg contains the ant initialized data entities to be handed off for further processing.
     */
    public void addDelconfig( Delconfig delcfg )
    {
        this.delconfig.add( delcfg );
    }


    /**
     * Load the entity with data.
     *
     * @param adduser contains the ant initialized data entities to be handed off for further processing.
     */
    public void addAdduser( Adduser adduser )
    {
        this.addusers.add( adduser );
    }


    /**
     * Load the entity with data.
     *
     * @param deluser contains the ant initialized data entities to be handed off for further processing.
     */
    public void addDeluser( Deluser deluser )
    {
        this.delusers.add( deluser );
    }


    /**
     * Load the entity with data.
     *
     * @param adduserrole contains the ant initialized data entities to be handed off for further processing.
     */
    public void addAdduserrole( Adduserrole adduserrole )
    {
        this.adduserroles.add( adduserrole );
    }


    /**
     * Load the entity with data.
     *
     * @param deluserrole contains the ant initialized data entities to be handed off for further processing.
     */
    public void addDeluserrole( Deluserrole deluserrole )
    {
        this.deluserroles.add( deluserrole );
    }


    /**
     * Load the entity with data.
     *
     * @param addrole contains the ant initialized data entities to be handed off for further processing.
     */
    public void addAddrole( Addrole addrole )
    {
        this.addroles.add( addrole );
    }


    /**
     * Load the entity with data.
     *
     * @param delrole contains the ant initialized data entities to be handed off for further processing.
     */
    public void addDelrole( Delrole delrole )
    {
        this.delroles.add( delrole );
    }


    /**
     * Load the entity with data.
     *
     * @param addroleinheritance contains the ant initialized data entities to be handed off for further processing.
     */
    public void addAddroleinheritance( Addroleinheritance addroleinheritance )
    {
        this.addroleinheritances.add( addroleinheritance );
    }


    /**
     * Load the entity with data.
     *
     * @param delroleinheritance contains the ant initialized data entities to be handed off for further processing.
     */
    public void addDelroleinheritance( Delroleinheritance delroleinheritance )
    {
        this.delroleinheritances.add( delroleinheritance );
    }


    /**
     * Load the entity with data.
     *
     * @param addsd contains the ant initialized data entities to be handed off for further processing.
     */
    public void addAddsdset( Addsdset addsd )
    {
        this.addsdsets.add( addsd );
    }


    /**
     * Load the entity with data.
     *
     * @param delsd contains the ant initialized data entities to be handed off for further processing.
     */
    public void addDelsdset( Delsdset delsd )
    {
        this.delsdsets.add( delsd );
    }


    /**
     * Load the entity with data.
     *
     * @param addpermOp contains the ant initialized data entities to be handed off for further processing.
     */
    public void addAddpermOp( AddpermOp addpermOp )
    {
        this.addpermOps.add( addpermOp );
    }


    /**
     * Load the entity with data.
     *
     * @param delpermOp contains the ant initialized data entities to be handed off for further processing.
     */
    public void addDelpermOp( DelpermOp delpermOp )
    {
        this.delpermOps.add( delpermOp );
    }


    /**
     * Load the entity with data.
     *
     * @param addpermObj contains the ant initialized data entities to be handed off for further processing.
     */
    public void addAddpermObj( AddpermObj addpermObj )
    {
        this.addpermObjs.add( addpermObj );
    }


    /**
     * Load the entity with data.
     *
     * @param delpermObj contains the ant initialized data entities to be handed off for further processing.
     */
    public void addDelpermObj( DelpermObj delpermObj )
    {
        this.delpermObjs.add( delpermObj );
    }


    /**
     * Load the entity with data.
     *
     * @param addpermGrant contains the ant initialized data entities to be handed off for further processing.
     */
    public void addAddpermGrant( AddpermGrant addpermGrant )
    {
        this.addpermGrants.add( addpermGrant );
    }


    /**
     * Load the entity with data.
     *
     * @param delpermGrant contains the ant initialized data entities to be handed off for further processing.
     */
    public void addDelpermGrant( DelpermGrant delpermGrant )
    {
        this.delpermGrants.add( delpermGrant );
    }


    /**
     * Load the entity with data.
     *
     * @param addpwpolicy contains the ant initialized data entities to be handed off for further processing.
     */
    public void addAddpwpolicy( Addpwpolicy addpwpolicy )
    {
        this.addpolicies.add( addpwpolicy );
    }


    /**
     * Load the entity with data.
     *
     * @param delpwpolicy contains the ant initialized data entities to be handed off for further processing.
     */
    public void addDelpwpolicy( Delpwpolicy delpwpolicy )
    {
        this.delpolicies.add( delpwpolicy );
    }


    /**
     * Load the entity with data.
     *
     * @param addcontainer contains the ant initialized data entities to be handed off for further processing.
     */
    public void addAddcontainer( Addcontainer addcontainer )
    {
        this.addcontainers.add( addcontainer );
    }


    /**
     * Load the entity with data.
     *
     * @param delcontainer contains the ant initialized data entities to be handed off for further processing.
     */
    public void addDelcontainer( Delcontainer delcontainer )
    {
        this.delcontainers.add( delcontainer );
    }


    /**
     * Load the entity with data.
     *
     * @param addsuffix contains the ant initialized data entities to be handed off for further processing.
     */
    public void addAddsuffix( Addsuffix addsuffix )
    {
        this.addsuffixes.add( addsuffix );
    }


    /**
     * Load the entity with data.
     *
     * @param delsuffix contains the ant initialized data entities to be handed off for further processing.
     */
    public void addDelsuffix( Delsuffix delsuffix )
    {
        this.delsuffixes.add( delsuffix );
    }


    /**
     * Load the entity with data.
     *
     * @param addorgunit contains the ant initialized data entities to be handed off for further processing.
     */
    public void addAddorgunit( Addorgunit addorgunit )
    {
        this.addorgunits.add( addorgunit );
    }


    /**
     * Load the entity with data.
     *
     * @param delorgunit contains the ant initialized data entities to be handed off for further processing.
     */
    public void addDelorgunit( Delorgunit delorgunit )
    {
        this.delorgunits.add( delorgunit );
    }


    /**
     * Load the entity with data.
     *
     * @param addinheritance contains the ant initialized data entities to be handed off for further processing.
     */
    public void addAdduserorgunitinheritance( Adduserorgunitinheritance addinheritance )
    {
        this.adduserorgunitinheritances.add( addinheritance );
    }


    /**
     * Load the entity with data.
     *
     * @param delinheritance contains the ant initialized data entities to be handed off for further processing.
     */
    public void addDeluserorgunitinheritance( Deluserorgunitinheritance delinheritance )
    {
        this.deluserorgunitinheritances.add( delinheritance );
    }


    /**
     * Load the entity with data.
     *
     * @param addinheritance contains the ant initialized data entities to be handed off for further processing.
     */
    public void addAddpermorgunitinheritance( Addpermorgunitinheritance addinheritance )
    {
        this.addpermorgunitinheritances.add( addinheritance );
    }


    /**
     * Load the entity with data.
     *
     * @param delinheritance contains the ant initialized data entities to be handed off for further processing.
     */
    public void addDelpermorgunitinheritance( Delpermorgunitinheritance delinheritance )
    {
        this.delpermorgunitinheritances.add( delinheritance );
    }


    /**
     * Load the entity with data.
     *
     * @param addrole contains the ant initialized data entities to be handed off for further processing.
     */
    public void addAddadminrole( Addadminrole addrole )
    {
        this.addadminroles.add( addrole );
    }


    /**
     * Load the entity with data.
     *
     * @param delrole contains the ant initialized data entities to be handed off for further processing.
     */
    public void addDeladminrole( Deladminrole delrole )
    {
        this.deladminroles.add( delrole );
    }


    /**
     * Load the entity with data.
     *
     * @param addadminroleinheritance contains the ant initialized data entities to be handed off for further processing.
     */
    public void addAddadminroleinheritance( Addadminroleinheritance addadminroleinheritance )
    {
        this.addadminroleinheritances.add( addadminroleinheritance );
    }


    /**
     * Load the entity with data.
     *
     * @param deladminroleinheritance contains the ant initialized data entities to be handed off for further processing.
     */
    public void addDeladminroleinheritance( Deladminroleinheritance deladminroleinheritance )
    {
        this.deladminroleinheritances.add( deladminroleinheritance );
    }


    /**
     * Load the entity with data.
     *
     * @param adduserrole contains the ant initialized data entities to be handed off for further processing.
     */
    public void addAdduseradminrole( Adduseradminrole adduserrole )
    {
        this.adduseradminroles.add( adduserrole );
    }


    /**
     * Load the entity with data.
     *
     * @param deluserrole contains the ant initialized data entities to be handed off for further processing.
     */
    public void addDeluseradminrole( Deluseradminrole deluserrole )
    {
        this.deluseradminroles.add( deluserrole );
    }


    /**
     * @param list
     * @return boolean
     */
    private boolean isListNotNull( List list )
    {
        return ( list != null && list.size() > 0 );
    }


    /**
     * @throws BuildException
     */
    public void execute()
        throws BuildException
    {
        if ( isListNotNull( addcontexts ) )
        {
            setContext( addcontexts.get( 0 ).getContexts().get( 0 ) );
        }

        if ( isListNotNull( deluserroles ) )
        {
            delUserRoles();
        }

        if ( isListNotNull( deluseradminroles ) )
        {
            delUserAdminRoles();
        }

        if ( isListNotNull( delpermGrants ) )
        {
            deletePermGrants();
        }

        if ( isListNotNull( delusers ) )
        {
            deleteUsers();
        }

        if ( isListNotNull( delpolicies ) )
        {
            deletePolicies();
        }

        if ( isListNotNull( delpermOps ) )
        {
            deletePermOps();
        }

        if ( isListNotNull( delpermObjs ) )
        {
            deletePermObjs();
        }

        if ( isListNotNull( delsdsets ) )
        {
            deleteSdsets();
        }

        if ( isListNotNull( delroleinheritances ) )
        {
            deleteRoleInheritances();
        }

        if ( isListNotNull( delroles ) )
        {
            deleteRoles();
        }

        if ( isListNotNull( deladminroleinheritances ) )
        {
            deleteAdminRoleInheritances();
        }

        if ( isListNotNull( deladminroles ) )
        {
            deleteAdminRoles();
        }

        if ( isListNotNull( deluserorgunitinheritances ) )
        {
            deleteUserOrgunitInheritances();
        }

        if ( isListNotNull( delpermorgunitinheritances ) )
        {
            deletePermOrgunitInheritances();
        }

        if ( isListNotNull( delorgunits ) )
        {
            delOrgunits();
        }

        if ( isListNotNull( delconfig ) )
        {
            deleteConfig();
        }

        if ( isListNotNull( delcontainers ) )
        {
            deleteContainers();
        }

        if ( isListNotNull( delsuffixes ) )
        {
            deleteSuffixes();
        }

        if ( isListNotNull( addsuffixes ) )
        {
            addSuffixes();
        }

        if ( isListNotNull( addcontainers ) )
        {
            addContainers();
        }

        if ( isListNotNull( addconfig ) )
        {
            addConfig();
        }

        if ( isListNotNull( addorgunits ) )
        {
            addOrgunits();
        }

        if ( isListNotNull( adduserorgunitinheritances ) )
        {
            addUserOrgunitInheritances();
        }

        if ( isListNotNull( addpermorgunitinheritances ) )
        {
            addPermOrgunitInheritances();
        }

        if ( isListNotNull( addadminroles ) )
        {
            addAdminRoles();
        }

        if ( isListNotNull( addadminroleinheritances ) )
        {
            addAdminRoleInheritances();
        }

        if ( isListNotNull( addroles ) )
        {
            addRoles();
        }

        if ( isListNotNull( addroleinheritances ) )
        {
            addRoleInheritances();
        }

        if ( isListNotNull( addsdsets ) )
        {
            addSdsets();
        }

        if ( isListNotNull( addpermObjs ) )
        {
            addPermObjs();
        }

        if ( isListNotNull( addpermOps ) )
        {
            addPermOps();
        }

        if ( isListNotNull( addpolicies ) )
        {
            addPolicies();
        }

        if ( isListNotNull( addusers ) )
        {
            addUsers();
        }

        if ( isListNotNull( addpermGrants ) )
        {
            addPermGrants();
        }

        if ( isListNotNull( adduseradminroles ) )
        {
            addUserAdminRoles();
        }

        if ( isListNotNull( adduserroles ) )
        {
            addUserRoles();
        }
    }


    /**
     * @throws BuildException
     */
    private void addUsers()
        throws BuildException
    {
        // Loop through the entityclass elements
        for ( Adduser adduser : addusers )
        {
            List<UserAnt> users = adduser.getUsers();

            for ( UserAnt user : users )
            {
                log.info( CLS_NM + ".addUsers userid=" + user.getUserId()
                    + " description=" + user.getDescription()
                    + " orgUnit=" + user.getOu() );
                try
                {
                    try
                    {
<<<<<<< HEAD
                        adminMgr.addUser( user );
=======
                        adminMgr.addUser(user);
                        if(VUtil.isNotNullOrEmpty(user.getRoles()))
                        {
                            for(UserRole uRole : user.getRoles())
                            {
                                adminMgr.assignUser(uRole);
                            }
                        }
                        if(VUtil.isNotNullOrEmpty(user.getAdminRoles()))
                        {
                            for(UserAdminRole uAdminRoleRole : user.getAdminRoles())
                            {
                                dAdminMgr.assignUser(uAdminRoleRole);
                            }
                        }
>>>>>>> 1c6c5d61
                    }
                    catch ( SecurityException se )
                    {
                        // If User entity already there then call the udpate method.
                        if ( se.getErrorId() == GlobalErrIds.USER_ID_DUPLICATE )
                        {
<<<<<<< HEAD
                            adminMgr.updateUser( user );
                            log.info( CLS_NM + ".addUsers - Update entity - userId=" + user.getUserId() );
=======
                            adminMgr.updateUser(user);
                            if(VUtil.isNotNullOrEmpty(user.getRoles()))
                            {
                                for(UserRole uRole : user.getRoles())
                                {
                                    adminMgr.assignUser(uRole);
                                }
                            }
                            if(VUtil.isNotNullOrEmpty(user.getAdminRoles()))
                            {
                                for(UserAdminRole uAdminRoleRole : user.getAdminRoles())
                                {
                                    dAdminMgr.assignUser(uAdminRoleRole);
                                }
                            }
                            log.info(CLS_NM + ".addUsers - Update entity - userId=" + user.getUserId());
>>>>>>> 1c6c5d61
                        }
                        else
                        {
                            throw se;
                        }
                    }
                }
                catch ( SecurityException se )
                {
                    log.warn( CLS_NM + ".addUsers userId [" + user.getUserId() + "] caught SecurityException=" + se );
                }
            }
        }
    }


    /**
     * @throws BuildException
     */
    private void deleteUsers()
        throws BuildException
    {
        // Loop through the entityclass elements
        for ( Deluser deluser : delusers )
        {
            List<UserAnt> users = deluser.getUsers();
            for ( UserAnt user : users )
            {
                log.info( CLS_NM + ".deleteUsers userid=" + user.getUserId() );
                try
                {
                    adminMgr.deleteUser( user );
                }
                catch ( SecurityException se )
                {
                    log.warn( CLS_NM + ".deleteUsers userId [" + user.getUserId() + "] caught SecurityException=" + se );
                }
            }
        }
    }


    /**
     * @throws BuildException
     */
    private void addUserRoles()
        throws BuildException
    {
        // Loop through the entityclass elements
        for ( Adduserrole adduserrole : adduserroles )
        {
            List<UserRole> userroles = adduserrole.getUserRoles();
            for ( UserRole userRole : userroles )
            {
                log.info( CLS_NM + ".addUserRoles userid=" + userRole.getUserId()
                    + " role name=" + userRole.getName() );

                /*
                System.out.println("userrole data:");
                System.out.println("    userId:" + userRole.getUserId());
                System.out.println("    name:" + userRole.getName());
                System.out.println("    bdate:" + userRole.getBeginDate());
                System.out.println("    edate:" + userRole.getEndDate());
                System.out.println("    blckdate:" + userRole.getBeginLockDate());
                System.out.println("    elckdate:" + userRole.getEndLockDate());
                System.out.println("    btime:" + userRole.getBeginTime());
                System.out.println("    etime:" + userRole.getEndTime());
                System.out.println("    day:" + userRole.getDayMask());
                System.out.println("    raw:" + ((UserRole)userRole).getRawData());
                System.out.println("    to:" + userRole.getTimeout());
                */

                try
                {
                    //Role role = new Role(userRole);
                    adminMgr.assignUser( userRole );
                }
                catch ( SecurityException se )
                {
                    String warning = CLS_NM + ".addUserRoles userId [" + userRole.getUserId() + "] role name ["
                        + userRole.getName() + "] caught SecurityException=" + se;
                    log.warn( warning );
                }
            }
        }
    }


    /**
     * @throws BuildException
     */
    private void delUserRoles()
        throws BuildException
    {
        // Loop through the entityclass elements
        for ( Deluserrole deluserrole : deluserroles )
        {
            List<UserRole> userroles = deluserrole.getUserRoles();
            for ( UserRole userRole : userroles )
            {
                log.info( ".delUserRoles userid=" + userRole.getUserId()
                    + " role name=" + userRole.getName() );
                try
                {
                    adminMgr.deassignUser( userRole );
                }
                catch ( us.jts.fortress.SecurityException se )
                {
                    String warning = CLS_NM + ".delUserRoles userId [" + userRole.getUserId() + "] role name ["
                        + userRole.getName() + "] caught SecurityException=" + se;
                    log.warn( warning );
                }
            }
        }
    }


    /**
     * @throws BuildException
     */
    private void addRoles()
        throws BuildException
    {
        // Loop through the entityclass elements
        for ( Addrole addrole : addroles )
        {
            List<Role> roles = addrole.getRoles();
            for ( Role role : roles )
            {
                log.info( CLS_NM + ".addRoles name=" + role.getName()
                    + " description=" + role.getDescription() );
                try
                {
                    adminMgr.addRole( role );
                }
                catch ( SecurityException se )
                {
                    log.warn( CLS_NM + ".addRoles name [" + role.getName() + "] caught SecurityException=" + se );
                }
            }
        }
    }


    /**
     * @throws BuildException
     */
    private void deleteRoles()
        throws BuildException
    {
        // Loop through the entityclass elements
        for ( Delrole delrole : delroles )
        {
            List<Role> roles = delrole.getRoles();
            for ( Role role : roles )
            {
                log.info( CLS_NM + ".deleteRoles name=" + role.getName() );
                try
                {
                    adminMgr.deleteRole( role );
                }
                catch ( us.jts.fortress.SecurityException se )
                {
                    log.warn( CLS_NM + ".deleteRoles name [" + role.getName() + "] caught SecurityException=" + se );
                }
            }
        }
    }


    /**
     * @throws BuildException
     */
    private void addRoleInheritances()
        throws BuildException
    {
        // Loop through the entityclass elements
        for ( Addroleinheritance addroleinheritance : addroleinheritances )
        {
            List<Relationship> roles = addroleinheritance.getRelationships();
            for ( Relationship relationship : roles )
            {
                log.info( CLS_NM + ".addRoleInheritances parent=" + relationship.getParent()
                    + " child=" + relationship.getChild() );
                try
                {
                    adminMgr.addInheritance( new Role( relationship.getParent() ), new Role( relationship.getChild() ) );
                }
                catch ( SecurityException se )
                {
                    log.warn( CLS_NM + ".addRoleInheritances parent [" + relationship.getParent() + "] child ["
                        + relationship.getChild() + "] caught SecurityException=" + se );
                }
            }
        }
    }


    /**
     * @throws BuildException
     */
    private void deleteRoleInheritances()
        throws BuildException
    {
        // Loop through the entityclass elements
        for ( Delroleinheritance delroleinheritance : delroleinheritances )
        {
            List<Relationship> roles = delroleinheritance.getRelationships();
            for ( Relationship relationship : roles )
            {
                log.info( CLS_NM + ".deleteRoleInheritances parent=" + relationship.getParent()
                    + " child=" + relationship.getChild() );
                try
                {
                    adminMgr.deleteInheritance( new Role( relationship.getParent() ),
                        new Role( relationship.getChild() ) );
                }
                catch ( SecurityException se )
                {
                    log.warn( CLS_NM + ".deleteRoleInheritances parent [" + relationship.getParent() + "] child ["
                        + relationship.getChild() + "] caught SecurityException=" + se );
                }
            }
        }
    }


    /**
     * @throws BuildException
     */
    private void addSdsets()
        throws BuildException
    {
        // Loop through the entityclass elements
        for ( Addsdset addsdset : addsdsets )
        {
            List<SDSetAnt> sds = addsdset.getSdset();
            for ( SDSetAnt sd : sds )
            {
                log.info( CLS_NM + ".addSdsets name=" + sd.getName()
                    + " description=" + sd.getDescription() );
                try
                {
                    adminMgr.createSsdSet( sd );
                }
                catch ( SecurityException se )
                {
                    log.warn( CLS_NM + ".addSdsets name [" + sd.getName() + "] caught SecurityException=" + se );
                }
            }
        }
    }


    /**
     * @throws BuildException
     */
    private void deleteSdsets()
        throws BuildException
    {
        // Loop through the entityclass elements
        for ( Delsdset delsdset : delsdsets )
        {
            List<SDSetAnt> sds = delsdset.getSdset();
            for ( SDSetAnt sd : sds )
            {
                log.info( CLS_NM + ".deleteSdsets name=" + sd.getName() );
                try
                {
                    if ( sd.getSetType().equals( "STATIC" ) )
                    {
                        sd.setType( SDSet.SDType.STATIC );
                    }
                    else
                    {
                        sd.setType( SDSet.SDType.DYNAMIC );
                    }
                    adminMgr.deleteSsdSet( sd );
                }
                catch ( SecurityException se )
                {
                    log.warn( CLS_NM + ".deleteSdsets name [" + sd.getName() + "] caught SecurityException=" + se );
                }
            }
        }
    }


    /**
     * @throws BuildException
     */
    private void addPermObjs()
        throws BuildException
    {
        // Loop through the entityclass elements
        for ( AddpermObj addpermObj : addpermObjs )
        {
            List<PermObj> permObjs = addpermObj.getPermObjs();
            for ( PermObj permObj : permObjs )
            {
                log.info( CLS_NM + ".addPermObjs objectName=" + permObj.getObjectName()
                    + " description=" + permObj.getDescription()
                    + " orgUnit=" + permObj.getOu()
                    + " type=" + permObj.getType() );
                try
                {
                    try
                    {
                        adminMgr.addPermObj( permObj );
                    }
                    catch ( us.jts.fortress.SecurityException se )
                    {
                        // If Perm Object entity already there then call the udpate method.
                        if ( se.getErrorId() == GlobalErrIds.PERM_DUPLICATE )
                        {
                            adminMgr.updatePermObj( permObj );
                            System.out.println( CLS_NM + ".addPermObjs - update entity objectName="
                                + permObj.getObjectName() );
                        }
                        else
                        {
                            throw se;
                        }
                    }
                }
                catch ( us.jts.fortress.SecurityException se )
                {
                    log.warn( CLS_NM + ".addPermObjs objectName [" + permObj.getObjectName()
                        + "] caught SecurityException=" + se );
                }
            }
        }
    }


    /**
     * @throws BuildException
     */
    private void deletePermObjs()
        throws BuildException
    {
        // Loop through the entityclass elements
        for ( DelpermObj delpermObj : delpermObjs )
        {
            List<PermObj> permObjs = delpermObj.getObjs();
            for ( PermObj permObj : permObjs )
            {
                log.info( CLS_NM + ".deletePermObjs objectName=" + permObj.getObjectName()
                    + " description=" + permObj.getDescription() );
                try
                {
                    adminMgr.deletePermObj( permObj );
                }
                catch ( us.jts.fortress.SecurityException se )
                {
                    log.warn( CLS_NM + ".deletePermObjs name [" + permObj.getObjectName()
                        + "] caught SecurityException=" + se );
                }
            }
        }
    }


    /**
     * @throws BuildException
     */
    private void addPermOps()
        throws BuildException
    {
        // Loop through the entityclass elements
        for ( AddpermOp addpermOp : addpermOps )
        {
            List<PermAnt> permissions = addpermOp.getPermOps();
            for ( PermAnt permission : permissions )
            {
                log.info( CLS_NM + ".addPermOps name=" + permission.getOpName()
                    + " objectName=" + permission.getObjectName() );
                try
                {
                    try
                    {
                        adminMgr.addPermission( permission );
                    }
                    catch ( us.jts.fortress.SecurityException se )
                    {
                        // If Perm Object entity already there then call the udpate method.
                        if ( se.getErrorId() == GlobalErrIds.PERM_DUPLICATE )
                        {
                            adminMgr.updatePermission( permission );
                            log.info( CLS_NM + ".addPermOps - update entity - name=" + permission.getOpName()
                                + " objectName=" + permission.getObjectName() );
                        }
                        else
                        {
                            throw se;
                        }
                    }
                }
                catch ( SecurityException se )
                {
                    log.warn( CLS_NM + ".addPermOps name [" + permission.getOpName() + "] objectName ["
                        + permission.getObjectName() + "] caught SecurityException=" + se );
                }
            }
        }
    }


    /**
     * @throws BuildException
     */
    private void deletePermOps()
        throws BuildException
    {
        // Loop through the entityclass elements
        for ( DelpermOp delpermOp : delpermOps )
        {
            List<PermAnt> permissions = delpermOp.getPermOps();
            for ( Permission permission : permissions )
            {
                log.info( CLS_NM + ".deletePermOps name=" + permission.getOpName() + " objectName="
                    + permission.getObjectName() );
                try
                {
                    adminMgr.deletePermission( permission );
                }
                catch ( us.jts.fortress.SecurityException se )
                {
                    log.warn( CLS_NM + ".deletePermOps name [" + permission.getOpName() + "] objectName["
                        + permission.getObjectName() + "] caught SecurityException=" + se );
                }
            }
        }
    }


    /**
     * @throws BuildException
     */
    private void addPermGrants()
        throws BuildException
    {
        // Loop through the entityclass elements
        for ( AddpermGrant addpermGrant : addpermGrants )
        {
            List<PermGrant> permGrants = addpermGrant.getPermGrants();
            for ( PermGrant permGrant : permGrants )
            {
                String info = CLS_NM + ".addPermGrants: Add permission grant object name=" + permGrant.getObjName()
                    + " operation name=" + permGrant.getOpName()
                    + " object id=" + permGrant.getObjId()
                    + " role name=" + permGrant.getRoleNm()
                    + " userId=" + permGrant.getUserId();
                log.info( info );
                try
                {
                    Permission perm = new Permission( permGrant.getObjName(), permGrant.getOpName(),
                        permGrant.isAdmin() );
                    perm.setOpName( permGrant.getOpName() );
                    perm.setObjectId( permGrant.getObjId() );
                    if ( permGrant.getRoleNm() != null && permGrant.getRoleNm().length() > 0 )
                    {
                        adminMgr.grantPermission( perm, new Role( permGrant.getRoleNm() ) );
                    }
                    else if ( permGrant.getUserId() != null && permGrant.getUserId().length() > 0 )
                    {
                        adminMgr.grantPermission( perm, new User( permGrant.getUserId() ) );
                    }
                    else
                    {
                        String warning = CLS_NM + ".addPermGrants called without user or role set in xml";
                        log.warn( warning );
                    }
                }
                catch ( SecurityException se )
                {
                    String warning = CLS_NM + ".addPermGrants caught SecurityException=" + se;
                    log.warn( warning );
                }
            }
        }
    }


    /**
     * @throws BuildException
     */
    private void deletePermGrants()
        throws BuildException
    {
        // Loop through the entityclass elements
        for ( DelpermGrant delpermGrant : delpermGrants )
        {
            List<PermGrant> permGrants = delpermGrant.getPermGrants();
            for ( PermGrant permGrant : permGrants )
            {
                String info = CLS_NM + ".deletePermGrants: Delete permission grant object name="
                    + permGrant.getObjName()
                    + " operation name=" + permGrant.getOpName()
                    + " role name=" + permGrant.getRoleNm()
                    + " userId=" + permGrant.getUserId();
                log.info( info );
                try
                {
                    Permission perm = new Permission( permGrant.getObjName(), permGrant.getOpName(),
                        permGrant.isAdmin() );
                    perm.setOpName( permGrant.getOpName() );
                    perm.setObjectId( permGrant.getObjId() );
                    if ( permGrant.getRoleNm() != null && permGrant.getRoleNm().length() > 0 )
                    {
                        adminMgr.revokePermission( perm, new Role( permGrant.getRoleNm() ) );
                    }
                    else if ( permGrant.getUserId() != null && permGrant.getUserId().length() > 0 )
                    {
                        adminMgr.revokePermission( perm, new User( permGrant.getUserId() ) );
                    }
                    else
                    {
                        String warning = CLS_NM + ".deletePermGrants called without user or role set in xml";
                        log.warn( warning );
                    }
                }
                catch ( SecurityException se )
                {
                    String warning = CLS_NM + ".deletePermGrants caught SecurityException=" + se;
                    log.warn( warning );
                }
            }
        }
    }


    /**
     * @throws BuildException
     */
    private void addPolicies()
        throws BuildException
    {
        // Loop through the entityclass elements
        for ( Addpwpolicy addpwpolicy : addpolicies )
        {
            List<PwPolicy> policies = addpwpolicy.getPolicies();
            for ( PwPolicy policy : policies )
            {
                log.info( CLS_NM + ".addPolicies name=" + policy.getName() );
                try
                {
                    policyMgr.add( policy );
                }
                catch ( SecurityException se )
                {
                    log.warn( CLS_NM + ".addPolicies name [" + policy.getName() + "] caught SecurityException=" + se );
                }
            }
        }
    }


    /**
     * @throws BuildException
     */
    private void deletePolicies()
        throws BuildException
    {
        // Loop through the entityclass elements
        for ( Delpwpolicy delpwpolicy : delpolicies )
        {
            List<PwPolicy> policies = delpwpolicy.getPolicies();
            for ( PwPolicy policy : policies )
            {
                log.info( CLS_NM + ".deletePolicies name=" + policy.getName() );
                try
                {
                    policyMgr.delete( policy );
                }
                catch ( SecurityException se )
                {
                    log.warn( CLS_NM + ".deletePolicies name [" + policy.getName() + "] caught SecurityException=" + se );
                }
            }
        }
    }


    /**
     * @throws BuildException
     */
    private void addContainers()
        throws BuildException
    {
        // Loop through the entityclass elements
        for ( Addcontainer addcontainer : addcontainers )
        {
            List<OrganizationalUnit> containers = addcontainer.getContainers();

            for ( OrganizationalUnit ou : containers )
            {
                log.info( CLS_NM + ".addContainers name=" + ou.getName()
                    + " description=" + ou.getDescription() );
                try
                {
                    OrganizationalUnitP op = new OrganizationalUnitP();

                    if ( this.context != null )
                    {
                        ou.setContextId( this.context.getName() );
                    }

                    op.add( ou );
                }
                catch ( SecurityException se )
                {
                    log.warn( CLS_NM + ".addContainers name [" + ou.getName() + "] caught SecurityException=" + se );
                }
            }
        }
    }


    /**
     * @throws BuildException
     */
    private void deleteContainers()
        throws BuildException
    {
        // Loop through the entityclass elements
        for ( Delcontainer delcontainer : delcontainers )
        {
            List<OrganizationalUnit> containers = delcontainer.getContainers();
            for ( OrganizationalUnit ou : containers )
            {
                log.info( CLS_NM + ".deleteContainers name=" + ou.getName() );
                try
                {
                    OrganizationalUnitP op = new OrganizationalUnitP();
                    op.delete( ou );
                }
                catch ( SecurityException se )
                {
                    log.warn( CLS_NM + ".deleteContainers name [" + ou.getName() + "] caught SecurityException=" + se );
                }
            }
        }
    }


    /**
     * @throws BuildException
     */
    private void addSuffixes()
        throws BuildException
    {
        // Loop through the entityclass elements
        for ( Addsuffix addsuffix : addsuffixes )
        {
            List<Suffix> suffixes = addsuffix.getSuffixes();

            for ( Suffix suffix : suffixes )
            {
                log.info( CLS_NM + ".addSuffixes name=" + suffix.getName()
                    + " description=" + suffix.getDescription() );
                try
                {
                    SuffixP sp = new SuffixP();
                    sp.add( suffix );
                }
                catch ( us.jts.fortress.SecurityException se )
                {
                    log.warn( CLS_NM + ".addSuffixes name [" + suffix.getName() + "] caught SecurityException=" + se );
                }
            }
        }
    }


    /**
     * @throws BuildException
     */
    private void deleteSuffixes()
        throws BuildException
    {
        // Loop through the entityclass elements
        for ( Delsuffix delsuffix : delsuffixes )
        {
            List<Suffix> suffixes = delsuffix.getSuffixes();
            for ( Suffix suffix : suffixes )
            {
                log.info( CLS_NM + ".deleteSuffixes name=" + suffix.getName() );
                try
                {
                    SuffixP sp = new SuffixP();
                    sp.delete( suffix );
                }
                catch ( SecurityException se )
                {
                    log.warn( CLS_NM + ".deleteSuffixes name [" + suffix.getName() + "] caught SecurityException=" + se );
                }
            }
        }
    }


    /**
     * @throws BuildException
     */
    private void addOrgunits()
        throws BuildException
    {
        // Loop through the entityclass elements
        for ( Addorgunit addorgunit : addorgunits )
        {
            List<OrgUnitAnt> ous = addorgunit.getOrgUnits();
            for ( OrgUnitAnt ou : ous )
            {
                log.info( CLS_NM + ".addOrgunits name=" + ou.getName()
                    + " typeName=" + ou.getTypeName()
                    + " description=" + ou.getDescription() );
                try
                {
                    dAdminMgr.add( ou );
                }
                catch ( us.jts.fortress.SecurityException se )
                {
                    log.warn( CLS_NM + ".addOrgunits name [" + ou.getName() + "] caught SecurityException=" + se );
                }
            }
        }
    }


    /**
     * @throws BuildException
     */
    private void delOrgunits()
        throws BuildException
    {
        // Loop through the entityclass elements
        for ( Delorgunit delorgunit : delorgunits )
        {
            List<OrgUnitAnt> ous = delorgunit.getOrgUnits();
            for ( OrgUnitAnt ou : ous )
            {
                log.info( CLS_NM + ".deleteOrgunits name=" + ou.getName()
                    + " typeName=" + ou.getTypeName() );
                try
                {
                    dAdminMgr.delete( ou );
                }
                catch ( us.jts.fortress.SecurityException se )
                {
                    log.warn( CLS_NM + ".deleteOrgunits name [" + ou.getName() + "] caught SecurityException=" + se );
                }
            }
        }
    }


    /**
     * @throws BuildException
     */
    private void addUserOrgunitInheritances()
        throws BuildException
    {
        // Loop through the entityclass elements
        for ( Adduserorgunitinheritance adduserorgunitinheritance : adduserorgunitinheritances )
        {
            List<Relationship> orgs = adduserorgunitinheritance.getRelationships();
            for ( Relationship relationship : orgs )
            {
                log.info( CLS_NM + ".addUserOrgunitInheritances parent=" + relationship.getParent()
                    + " child=" + relationship.getChild() );
                try
                {
                    dAdminMgr.addInheritance( new OrgUnit( relationship.getParent(), OrgUnit.Type.USER ), new OrgUnit(
                        relationship.getChild(), OrgUnit.Type.USER ) );
                }
                catch ( SecurityException se )
                {
                    log.warn( CLS_NM + ".addUserOrgunitInheritances parent [" + relationship.getParent() + "] child ["
                        + relationship.getChild() + "] caught SecurityException=" + se );
                }
            }
        }
    }


    /**
     * @throws BuildException
     */
    private void deleteUserOrgunitInheritances()
        throws BuildException
    {
        // Loop through the entityclass elements
        for ( Deluserorgunitinheritance deluserorgunitinheritance : deluserorgunitinheritances )
        {
            List<Relationship> orgs = deluserorgunitinheritance.getRelationships();
            for ( Relationship relationship : orgs )
            {
                log.info( CLS_NM + ".deleteUserOrgunitInheritances parent=" + relationship.getParent()
                    + " child=" + relationship.getChild() );
                try
                {
                    dAdminMgr.deleteInheritance( new OrgUnit( relationship.getParent(), OrgUnit.Type.USER ),
                        new OrgUnit( relationship.getChild(), OrgUnit.Type.USER ) );
                }
                catch ( SecurityException se )
                {
                    log.warn( CLS_NM + ".deleteUserOrgunitInheritances parent [" + relationship.getParent()
                        + "] child [" + relationship.getChild() + "] caught SecurityException=" + se );
                }
            }
        }
    }


    /**
     * @throws BuildException
     */
    private void addPermOrgunitInheritances()
        throws BuildException
    {
        // Loop through the entityclass elements
        for ( Addpermorgunitinheritance addpermorgunitinheritance : addpermorgunitinheritances )
        {
            List<Relationship> orgs = addpermorgunitinheritance.getRelationships();
            for ( Relationship relationship : orgs )
            {
                log.info( CLS_NM + ".addPermOrgunitInheritances parent=" + relationship.getParent()
                    + " child=" + relationship.getChild() );
                try
                {
                    dAdminMgr.addInheritance( new OrgUnit( relationship.getParent(), OrgUnit.Type.PERM ), new OrgUnit(
                        relationship.getChild(), OrgUnit.Type.PERM ) );
                }
                catch ( SecurityException se )
                {
                    log.warn( CLS_NM + ".addPermOrgunitInheritances parent [" + relationship.getParent() + "] child ["
                        + relationship.getChild() + "] caught SecurityException=" + se );
                }
            }
        }
    }


    /**
     * @throws BuildException
     */
    private void deletePermOrgunitInheritances()
        throws BuildException
    {
        // Loop through the entityclass elements
        for ( Delpermorgunitinheritance delpermorgunitinheritance : delpermorgunitinheritances )
        {
            List<Relationship> orgs = delpermorgunitinheritance.getRelationships();
            for ( Relationship relationship : orgs )
            {
                log.info( CLS_NM + ".deletePermOrgunitInheritances parent=" + relationship.getParent()
                    + " child=" + relationship.getChild() );
                try
                {
                    dAdminMgr.deleteInheritance( new OrgUnit( relationship.getParent(), OrgUnit.Type.PERM ),
                        new OrgUnit( relationship.getChild(), OrgUnit.Type.PERM ) );
                }
                catch ( SecurityException se )
                {
                    log.warn( CLS_NM + ".deletePermOrgunitInheritances parent [" + relationship.getParent()
                        + "] child [" + relationship.getChild() + "] caught SecurityException=" + se );
                }
            }
        }
    }


    /**
     * @throws BuildException
     */
    private void addAdminRoles()
        throws BuildException
    {
        // Loop through the entityclass elements
        for ( Addadminrole addrole : addadminroles )
        {
            List<AdminRoleAnt> roles = addrole.getRoles();
            for ( AdminRoleAnt role : roles )
            {
                log.info( CLS_NM + ".addAdminRoles name=" + role.getName()
                    + " description=" + role.getDescription() );
                try
                {
                    dAdminMgr.addRole( role );
                }
                catch ( SecurityException se )
                {
                    log.warn( CLS_NM + ".addAdminRoles name [" + role.getName() + "] caught SecurityException=" + se );
                }
            }
        }
    }


    /**
     * @throws BuildException
     */
    private void deleteAdminRoles()
        throws BuildException
    {
        // Loop through the entityclass elements
        for ( Deladminrole delrole : deladminroles )
        {
            List<AdminRoleAnt> roles = delrole.getRoles();
            for ( AdminRoleAnt role : roles )
            {
                log.info( CLS_NM + ".deleteAdminRoles name=" + role.getName() );
                try
                {
                    dAdminMgr.deleteRole( role );
                }
                catch ( us.jts.fortress.SecurityException se )
                {
                    log.warn( CLS_NM + ".deleteAdminRoles name [" + role.getName() + "] caught SecurityException=" + se );
                }
            }
        }
    }


    /**
     * @throws BuildException
     */
    private void addAdminRoleInheritances()
        throws BuildException
    {
        // Loop through the entityclass elements
        for ( Addadminroleinheritance addadminroleinheritance : addadminroleinheritances )
        {
            List<Relationship> roles = addadminroleinheritance.getRelationships();
            for ( Relationship relationship : roles )
            {
                log.info( CLS_NM + ".addAdminRoleInheritances parent=" + relationship.getParent()
                    + " child=" + relationship.getChild() );
                try
                {
                    dAdminMgr.addInheritance( new AdminRole( relationship.getParent() ),
                        new AdminRole( relationship.getChild() ) );
                }
                catch ( SecurityException se )
                {
                    log.warn( CLS_NM + ".addAdminRoleInheritances parent [" + relationship.getParent() + "] child ["
                        + relationship.getChild() + "] caught SecurityException=" + se );
                }
            }
        }
    }


    /**
     * @throws BuildException
     */
    private void deleteAdminRoleInheritances()
        throws BuildException
    {
        // Loop through the entityclass elements
        for ( Deladminroleinheritance deladminroleinheritance : deladminroleinheritances )
        {
            List<Relationship> roles = deladminroleinheritance.getRelationships();
            for ( Relationship relationship : roles )
            {
                log.info( CLS_NM + ".deleteAdminRoleInheritances parent=" + relationship.getParent()
                    + " child=" + relationship.getChild() );
                try
                {
                    dAdminMgr.deleteInheritance( new AdminRole( relationship.getParent() ),
                        new AdminRole( relationship.getChild() ) );
                }
                catch ( SecurityException se )
                {
                    log.warn( CLS_NM + ".deleteAdminRoleInheritances parent [" + relationship.getParent() + "] child ["
                        + relationship.getChild() + "] caught SecurityException=" + se );
                }
            }
        }
    }


    /**
     * @throws BuildException
     */
    private void addUserAdminRoles()
        throws BuildException
    {
        // Loop through the entityclass elements
        for ( Adduseradminrole adduserrole : adduseradminroles )
        {
            List<UserAdminRole> userroles = adduserrole.getUserRoles();
            for ( UserAdminRole userRole : userroles )
            {
                log.info( CLS_NM + ".addUserAdminRoles userid=" + userRole.getUserId()
                    + " role name=" + userRole.getName() );
                try
                {
                    //AdminRole role = new AdminRole(userRole);
                    dAdminMgr.assignUser( userRole );
                }
                catch ( SecurityException se )
                {
                    String warning = CLS_NM + ".addUserAdminRoles userId [" + userRole.getUserId() + "] role name ["
                        + userRole.getName() + "] caught SecurityException=" + se;
                    log.warn( warning );
                }
            }
        }
    }


    /**
     * @throws BuildException
     */
    private void delUserAdminRoles()
        throws BuildException
    {
        // Loop through the entityclass elements
        for ( Deluseradminrole deluserrole : deluseradminroles )
        {
            List<UserAdminRole> userroles = deluserrole.getUserRoles();
            for ( UserAdminRole userRole : userroles )
            {
                log.info( ".delUserAdminRoles userid=" + userRole.getUserId()
                    + " role name=" + userRole.getName() );
                try
                {
                    dAdminMgr.deassignUser( userRole );
                }
                catch ( SecurityException se )
                {
                    String warning = CLS_NM + ".delUserAdminRoles userId [" + userRole.getUserId() + "] role name ["
                        + userRole.getName() + "] caught SecurityException=" + se;
                    log.warn( warning );
                }
            }
        }
    }


    /**
     * @throws BuildException
     */
    private void addConfig()
        throws BuildException
    {
        Properties props = new Properties();
        String configNodeName = "";
        // Loop through the entityclass elements
        for ( Addconfig addcfg : addconfig )
        {
            try
            {
                List<ConfigAnt> cfgs = addcfg.getConfig();
                for ( ConfigAnt cfg : cfgs )
                {
                    log.info( CLS_NM + ".addConfig" );
                    String val = cfg.getProps();
                    int indx = val.indexOf( GlobalIds.PROP_SEP );
                    if ( indx >= 1 )
                    {
                        String name = val.substring( 0, indx );
                        String value = val.substring( indx + 1 );
                        props.setProperty( name, value );
                    }
                }
                configNodeName = props.getProperty( GlobalIds.CONFIG_REALM );
                log.info( CLS_NM + ".addConfig realm name [" + configNodeName + "]" );
                cfgMgr.add( configNodeName, props );
            }
            catch ( SecurityException se )
            {
                String msgHdr = CLS_NM + ".addConfig realm name [" + configNodeName + "]";
                if ( se.getErrorId() == GlobalErrIds.FT_CONFIG_ALREADY_EXISTS )
                {
                    try
                    {
                        String warning = msgHdr + " entry already exists, attempt to update";
                        log.info( warning );
                        cfgMgr.update( configNodeName, props );
                        log.info( msgHdr + " update [" + configNodeName + "] successful" );
                    }
                    catch ( us.jts.fortress.SecurityException se2 )
                    {
                        String warning = msgHdr + " update failed SecurityException=" + se2;
                        log.warn( warning );
                    }
                }
                else
                {
                    String warning = msgHdr + " failed SecurityException=" + se;
                    log.warn( warning );
                }
            }
        }
    }


    /**
     * @throws BuildException
     */
    private void deleteConfig()
        throws BuildException
    {
        Properties props = new Properties();
        String configNodeName = "";
        // Loop through the entityclass elements
        for ( Delconfig delcfg : delconfig )
        {
            try
            {
                List<ConfigAnt> cfgs = delcfg.getConfig();
                for ( ConfigAnt cfg : cfgs )
                {
                    String val = cfg.getProps();
                    int indx = val.indexOf( GlobalIds.PROP_SEP );
                    if ( indx >= 1 )
                    {
                        String name = val.substring( 0, indx );
                        String value = val.substring( indx + 1 );
                        props.setProperty( name, value );
                    }
                }
                configNodeName = props.getProperty( GlobalIds.CONFIG_REALM );
                log.info( CLS_NM + ".delConfig realm name [" + configNodeName + "]" );
                props.remove( GlobalIds.CONFIG_REALM );
                cfgMgr.delete( configNodeName, props );
            }
            catch ( us.jts.fortress.SecurityException se )
            {
                String warning = CLS_NM + ".deleteConfig [" + configNodeName + "] caught SecurityException=" + se;
                log.warn( warning );
            }
        }
    }


    public static Properties getProperties( String inputString )
    {
        Properties props = new Properties();
        if ( inputString != null && inputString.length() > 0 )
        {
            StringTokenizer maxTkn = new StringTokenizer( inputString, SEMICOLON );
            if ( maxTkn.countTokens() > 0 )
            {
                while ( maxTkn.hasMoreTokens() )
                {
                    String val = maxTkn.nextToken();
                    int indx = val.indexOf( GlobalIds.PROP_SEP );
                    if ( indx >= 1 )
                    {
                        String name = val.substring( 0, indx );
                        String value = val.substring( indx + 1 );
                        props.setProperty( name, value );
                    }
                }
            }
        }
        return props;
    }

}<|MERGE_RESOLUTION|>--- conflicted
+++ resolved
@@ -45,15 +45,12 @@
 import us.jts.fortress.rbac.User;
 import us.jts.fortress.rbac.UserAdminRole;
 import us.jts.fortress.rbac.UserRole;
-<<<<<<< HEAD
-=======
 import org.apache.tools.ant.BuildException;
 import org.apache.tools.ant.Task;
 import org.apache.tools.ant.input.InputHandler;
 import org.apache.tools.ant.input.InputRequest;
 import org.apache.log4j.Logger;
 import us.jts.fortress.util.attr.VUtil;
->>>>>>> 1c6c5d61
 
 
 /**
@@ -884,9 +881,6 @@
                 {
                     try
                     {
-<<<<<<< HEAD
-                        adminMgr.addUser( user );
-=======
                         adminMgr.addUser(user);
                         if(VUtil.isNotNullOrEmpty(user.getRoles()))
                         {
@@ -902,17 +896,12 @@
                                 dAdminMgr.assignUser(uAdminRoleRole);
                             }
                         }
->>>>>>> 1c6c5d61
                     }
                     catch ( SecurityException se )
                     {
                         // If User entity already there then call the udpate method.
                         if ( se.getErrorId() == GlobalErrIds.USER_ID_DUPLICATE )
                         {
-<<<<<<< HEAD
-                            adminMgr.updateUser( user );
-                            log.info( CLS_NM + ".addUsers - Update entity - userId=" + user.getUserId() );
-=======
                             adminMgr.updateUser(user);
                             if(VUtil.isNotNullOrEmpty(user.getRoles()))
                             {
@@ -929,7 +918,6 @@
                                 }
                             }
                             log.info(CLS_NM + ".addUsers - Update entity - userId=" + user.getUserId());
->>>>>>> 1c6c5d61
                         }
                         else
                         {
