--- conflicted
+++ resolved
@@ -2271,7 +2271,6 @@
 },
     };
 
-<<<<<<< HEAD
     public final static String[][] REVIEWMGR_OBJ =
         {
             {
@@ -2283,321 +2282,6 @@
                 "T" /* IS_ADMIN_COL */
         }
     };
-=======
-      /**
-      * Test Case TOP1:
-      */
-     public final static String[][] REVIEWMGR_OPS = {
-          {
-              "readPermission",            /* NAME_COL */
-              "ReviewMgr Op",          /* DESC_COL */
-              "",                      /* OBJ_ID_COL */
-              "ADMIN",                 /* TYPE_COL */
-              "",                      /* PROPS_COL */
-              "",                      /* ROLES_COL */
-              "",                      /* USERS_COL */
-              "",                      /* GROUPS_COL */
-              "T"                      /* IS_ADMIN_COL */
-          },
-          {
-              "readPermObj",           /* NAME_COL */
-              "ReviewMgr Op",          /* DESC_COL */
-              "",                      /* OBJ_ID_COL */
-              "ADMIN",                 /* TYPE_COL */
-              "",                      /* PROPS_COL */
-              "",                      /* ROLES_COL */
-              "",                      /* USERS_COL */
-              "",                      /* GROUPS_COL */
-              "T"                      /* IS_ADMIN_COL */
-          },
-          {
-              "findPermissions",           /* NAME_COL */
-              "ReviewMgr Op",          /* DESC_COL */
-              "",                      /* OBJ_ID_COL */
-              "ADMIN",                 /* TYPE_COL */
-              "",                      /* PROPS_COL */
-              "",                      /* ROLES_COL */
-              "",                      /* USERS_COL */
-              "",                      /* GROUPS_COL */
-              "T"                      /* IS_ADMIN_COL */
-          },
-          {
-              "findPermObjs",          /* NAME_COL */
-              "ReviewMgr Op",          /* DESC_COL */
-              "",                      /* OBJ_ID_COL */
-              "ADMIN",                 /* TYPE_COL */
-              "",                      /* PROPS_COL */
-              "",                      /* ROLES_COL */
-              "",                      /* USERS_COL */
-              "",                      /* GROUPS_COL */
-              "T"                      /* IS_ADMIN_COL */
-          },
-          {
-              "readRole",              /* NAME_COL */
-              "ReviewMgr Op",          /* DESC_COL */
-              "",                      /* OBJ_ID_COL */
-              "ADMIN",                 /* TYPE_COL */
-              "",                      /* PROPS_COL */
-              "",                      /* ROLES_COL */
-              "",                      /* USERS_COL */
-              "",                      /* GROUPS_COL */
-              "T"                      /* IS_ADMIN_COL */
-          },
-          {
-              "findRoles",             /* NAME_COL */
-              "ReviewMgr Op",          /* DESC_COL */
-              "",                      /* OBJ_ID_COL */
-              "ADMIN",                 /* TYPE_COL */
-              "",                      /* PROPS_COL */
-              "",                      /* ROLES_COL */
-              "",                      /* USERS_COL */
-              "",                      /* GROUPS_COL */
-              "T"                      /* IS_ADMIN_COL */
-          },
-          {
-              "readUser",              /* NAME_COL */
-              "ReviewMgr Op",          /* DESC_COL */
-              "",                      /* OBJ_ID_COL */
-              "ADMIN",                 /* TYPE_COL */
-              "",                      /* PROPS_COL */
-              "",                      /* ROLES_COL */
-              "",                      /* USERS_COL */
-              "",                      /* GROUPS_COL */
-              "T"                      /* IS_ADMIN_COL */
-          },
-          {
-              "findUsers",             /* NAME_COL */
-              "ReviewMgr Op",          /* DESC_COL */
-              "",                      /* OBJ_ID_COL */
-              "ADMIN",                 /* TYPE_COL */
-              "",                      /* PROPS_COL */
-              "",                      /* ROLES_COL */
-              "",                      /* USERS_COL */
-              "",                      /* GROUPS_COL */
-              "T"                      /* IS_ADMIN_COL */
-          },
-          {
-              "assignedUsers",         /* NAME_COL */
-              "ReviewMgr Op",          /* DESC_COL */
-              "",                      /* OBJ_ID_COL */
-              "ADMIN",                 /* TYPE_COL */
-              "",                      /* PROPS_COL */
-              "",                      /* ROLES_COL */
-              "",                      /* USERS_COL */
-              "",                      /* GROUPS_COL */
-              "T"                      /* IS_ADMIN_COL */
-          },
-          {
-              "assignedRoles",         /* NAME_COL */
-              "ReviewMgr Op",          /* DESC_COL */
-              "",                      /* OBJ_ID_COL */
-              "ADMIN",                 /* TYPE_COL */
-              "",                      /* PROPS_COL */
-              "",                      /* ROLES_COL */
-              "",                      /* USERS_COL */
-              "",                      /* GROUPS_COL */
-              "T"                      /* IS_ADMIN_COL */
-          },
-          {
-              "authorizedUsers",       /* NAME_COL */
-              "ReviewMgr Op",          /* DESC_COL */
-              "",                      /* OBJ_ID_COL */
-              "ADMIN",                 /* TYPE_COL */
-              "",                      /* PROPS_COL */
-              "",                      /* ROLES_COL */
-              "",                      /* USERS_COL */
-              "",                      /* GROUPS_COL */
-              "T"                      /* IS_ADMIN_COL */
-          },
-          {
-              "authorizedRoles",       /* NAME_COL */
-              "ReviewMgr Op",          /* DESC_COL */
-              "",                      /* OBJ_ID_COL */
-              "ADMIN",                 /* TYPE_COL */
-              "",                      /* PROPS_COL */
-              "",                      /* ROLES_COL */
-              "",                      /* USERS_COL */
-              "",                      /* GROUPS_COL */
-              "T"                      /* IS_ADMIN_COL */
-          },
-          {
-              "rolePermissions",       /* NAME_COL */
-              "ReviewMgr Op",          /* DESC_COL */
-              "",                      /* OBJ_ID_COL */
-              "ADMIN",                 /* TYPE_COL */
-              "",                      /* PROPS_COL */
-              "",                      /* ROLES_COL */
-              "",                      /* USERS_COL */
-              "",                      /* GROUPS_COL */
-              "T"                      /* IS_ADMIN_COL */
-          },
-          {
-              "userPermissions",       /* NAME_COL */
-              "ReviewMgr Op",          /* DESC_COL */
-              "",                      /* OBJ_ID_COL */
-              "ADMIN",                 /* TYPE_COL */
-              "",                      /* PROPS_COL */
-              "",                      /* ROLES_COL */
-              "",                      /* USERS_COL */
-              "",                      /* GROUPS_COL */
-              "T"                      /* IS_ADMIN_COL */
-          },
-          {
-              "permissionRoles",       /* NAME_COL */
-              "ReviewMgr Op",          /* DESC_COL */
-              "",                      /* OBJ_ID_COL */
-              "ADMIN",                 /* TYPE_COL */
-              "",                      /* PROPS_COL */
-              "",                      /* ROLES_COL */
-              "",                      /* USERS_COL */
-              "",                      /* GROUPS_COL */
-              "T"                      /* IS_ADMIN_COL */
-          },
-          {
-               "authorizedPermissionRoles",/* NAME_COL */
-               "ReviewMgr Op",          /* DESC_COL */
-               "",                      /* OBJ_ID_COL */
-               "ADMIN",                 /* TYPE_COL */
-               "",                      /* PROPS_COL */
-               "",                      /* ROLES_COL */
-               "",                      /* USERS_COL */
-               "",                      /* GROUPS_COL */
-               "T"                      /* IS_ADMIN_COL */
-           },
-           {
-              "permissionUsers",       /* NAME_COL */
-              "ReviewMgr Op",          /* DESC_COL */
-              "",                      /* OBJ_ID_COL */
-              "ADMIN",                 /* TYPE_COL */
-              "",                      /* PROPS_COL */
-              "",                      /* ROLES_COL */
-              "",                      /* USERS_COL */
-              "",                      /* GROUPS_COL */
-              "T"                      /* IS_ADMIN_COL */
-          },
-          {
-              "authorizedPermissionUsers", /* NAME_COL */
-              "ReviewMgr Op",          /* DESC_COL */
-              "",                      /* OBJ_ID_COL */
-              "ADMIN",                 /* TYPE_COL */
-              "",                      /* PROPS_COL */
-              "",                      /* ROLES_COL */
-              "",                      /* USERS_COL */
-              "",                      /* GROUPS_COL */
-              "T"                      /* IS_ADMIN_COL */
-          },
-          {
-              "ssdRoleSets",           /* NAME_COL */
-              "ReviewMgr Op",          /* DESC_COL */
-              "",                      /* OBJ_ID_COL */
-              "ADMIN",                 /* TYPE_COL */
-              "",                      /* PROPS_COL */
-              "",                      /* ROLES_COL */
-              "",                      /* USERS_COL */
-              "",                      /* GROUPS_COL */
-              "T"                      /* IS_ADMIN_COL */
-          },
-          {
-              "ssdRoleSet",            /* NAME_COL */
-              "ReviewMgr Op",          /* DESC_COL */
-              "",                      /* OBJ_ID_COL */
-              "ADMIN",                 /* TYPE_COL */
-              "",                      /* PROPS_COL */
-              "",                      /* ROLES_COL */
-              "",                      /* USERS_COL */
-              "",                      /* GROUPS_COL */
-              "T"                      /* IS_ADMIN_COL */
-          },
-          {
-              "ssdRoleSetRoles",       /* NAME_COL */
-              "ReviewMgr Op",          /* DESC_COL */
-              "",                      /* OBJ_ID_COL */
-              "ADMIN",                 /* TYPE_COL */
-              "",                      /* PROPS_COL */
-              "",                      /* ROLES_COL */
-              "",                      /* USERS_COL */
-              "",                      /* GROUPS_COL */
-              "T"                      /* IS_ADMIN_COL */
-          },
-          {
-              "ssdRoleSetCardinality", /* NAME_COL */
-              "ReviewMgr Op",          /* DESC_COL */
-              "",                      /* OBJ_ID_COL */
-              "ADMIN",                 /* TYPE_COL */
-              "",                      /* PROPS_COL */
-              "",                      /* ROLES_COL */
-              "",                      /* USERS_COL */
-              "",                      /* GROUPS_COL */
-              "T"                      /* IS_ADMIN_COL */
-          },
-          {
-              "ssdSets",               /* NAME_COL */
-              "ReviewMgr Op",          /* DESC_COL */
-              "",                      /* OBJ_ID_COL */
-              "ADMIN",                 /* TYPE_COL */
-              "",                      /* PROPS_COL */
-              "",                      /* ROLES_COL */
-              "",                      /* USERS_COL */
-              "",                      /* GROUPS_COL */
-              "T"                      /* IS_ADMIN_COL */
-          },
-          {
-              "dsdRoleSets",           /* NAME_COL */
-              "ReviewMgr Op",          /* DESC_COL */
-              "",                      /* OBJ_ID_COL */
-              "ADMIN",                 /* TYPE_COL */
-              "",                      /* PROPS_COL */
-              "",                      /* ROLES_COL */
-              "",                      /* USERS_COL */
-              "",                      /* GROUPS_COL */
-              "T"                      /* IS_ADMIN_COL */
-          },
-          {
-              "dsdRoleSet",            /* NAME_COL */
-              "ReviewMgr Op",          /* DESC_COL */
-              "",                      /* OBJ_ID_COL */
-              "ADMIN",                 /* TYPE_COL */
-              "",                      /* PROPS_COL */
-              "",                      /* ROLES_COL */
-              "",                      /* USERS_COL */
-              "",                      /* GROUPS_COL */
-              "T"                      /* IS_ADMIN_COL */
-          },
-          {
-              "dsdRoleSetRoles",       /* NAME_COL */
-              "ReviewMgr Op",          /* DESC_COL */
-              "",                      /* OBJ_ID_COL */
-              "ADMIN",                 /* TYPE_COL */
-              "",                      /* PROPS_COL */
-              "",                      /* ROLES_COL */
-              "",                      /* USERS_COL */
-              "",                      /* GROUPS_COL */
-              "T"                      /* IS_ADMIN_COL */
-          },
-          {
-              "dsdRoleSetCardinality", /* NAME_COL */
-              "ReviewMgr Op",          /* DESC_COL */
-              "",                      /* OBJ_ID_COL */
-              "ADMIN",                 /* TYPE_COL */
-              "",                      /* PROPS_COL */
-              "",                      /* ROLES_COL */
-              "",                      /* USERS_COL */
-              "",                      /* GROUPS_COL */
-              "T"                      /* IS_ADMIN_COL */
-          },
-          {
-              "dsdSets",               /* NAME_COL */
-              "ReviewMgr Op",          /* DESC_COL */
-              "",                      /* OBJ_ID_COL */
-              "ADMIN",                 /* TYPE_COL */
-              "",                      /* PROPS_COL */
-              "",                      /* ROLES_COL */
-              "",                      /* USERS_COL */
-              "",                      /* GROUPS_COL */
-              "T"                      /* IS_ADMIN_COL */
-          },
-     };
->>>>>>> b95d48c8
 
     /**
     * Test Case TOP1:
@@ -2858,6 +2542,17 @@
                 "T" /* IS_ADMIN_COL */
 },
             {
+                "ssdSets", /* NAME_COL */
+                "ReviewMgr Op", /* DESC_COL */
+                "", /* OBJ_ID_COL */
+                "ADMIN", /* TYPE_COL */
+                "", /* PROPS_COL */
+                "", /* ROLES_COL */
+                "", /* USERS_COL */
+                "", /* GROUPS_COL */
+                "T" /* IS_ADMIN_COL */
+},
+            {
                 "dsdRoleSet", /* NAME_COL */
                 "ReviewMgr Op", /* DESC_COL */
                 "", /* OBJ_ID_COL */
@@ -2890,6 +2585,17 @@
                 "", /* GROUPS_COL */
                 "T" /* IS_ADMIN_COL */
 },
+            {
+                "dsdSets", /* NAME_COL */
+                "ReviewMgr Op", /* DESC_COL */
+                "", /* OBJ_ID_COL */
+                "ADMIN", /* TYPE_COL */
+                "", /* PROPS_COL */
+                "", /* ROLES_COL */
+                "", /* USERS_COL */
+                "", /* GROUPS_COL */
+                "T" /* IS_ADMIN_COL */
+}
     };
 
     public final static String[][] AUDITMGR_OBJ =
